/*
 * The MORUS-1280 Authenticated-Encryption Algorithm
 *   Glue for SSE2 implementation
 *
 * Copyright (c) 2016-2018 Ondrej Mosnacek <omosnacek@gmail.com>
 * Copyright (C) 2017-2018 Red Hat, Inc. All rights reserved.
 *
 * This program is free software; you can redistribute it and/or modify it
 * under the terms of the GNU General Public License as published by the Free
 * Software Foundation; either version 2 of the License, or (at your option)
 * any later version.
 */

#include <crypto/internal/aead.h>
#include <crypto/morus1280_glue.h>
#include <linux/module.h>
#include <asm/fpu/api.h>
#include <asm/cpu_device_id.h>

asmlinkage void crypto_morus1280_sse2_init(void *state, const void *key,
					   const void *iv);
asmlinkage void crypto_morus1280_sse2_ad(void *state, const void *data,
					 unsigned int length);

asmlinkage void crypto_morus1280_sse2_enc(void *state, const void *src,
					  void *dst, unsigned int length);
asmlinkage void crypto_morus1280_sse2_dec(void *state, const void *src,
					  void *dst, unsigned int length);

asmlinkage void crypto_morus1280_sse2_enc_tail(void *state, const void *src,
					       void *dst, unsigned int length);
asmlinkage void crypto_morus1280_sse2_dec_tail(void *state, const void *src,
					       void *dst, unsigned int length);

asmlinkage void crypto_morus1280_sse2_final(void *state, void *tag_xor,
					    u64 assoclen, u64 cryptlen);

MORUS1280_DECLARE_ALGS(sse2, "morus1280-sse2", 350);

static int __init crypto_morus1280_sse2_module_init(void)
{
	if (!boot_cpu_has(X86_FEATURE_XMM2) ||
<<<<<<< HEAD
	    !boot_cpu_has(X86_FEATURE_OSXSAVE) ||
=======
>>>>>>> f9885ef8
	    !cpu_has_xfeatures(XFEATURE_MASK_SSE, NULL))
		return -ENODEV;

	return crypto_register_aeads(crypto_morus1280_sse2_algs,
				     ARRAY_SIZE(crypto_morus1280_sse2_algs));
}

static void __exit crypto_morus1280_sse2_module_exit(void)
{
	crypto_unregister_aeads(crypto_morus1280_sse2_algs,
				ARRAY_SIZE(crypto_morus1280_sse2_algs));
}

module_init(crypto_morus1280_sse2_module_init);
module_exit(crypto_morus1280_sse2_module_exit);

MODULE_LICENSE("GPL");
MODULE_AUTHOR("Ondrej Mosnacek <omosnacek@gmail.com>");
MODULE_DESCRIPTION("MORUS-1280 AEAD algorithm -- SSE2 implementation");
MODULE_ALIAS_CRYPTO("morus1280");
MODULE_ALIAS_CRYPTO("morus1280-sse2");<|MERGE_RESOLUTION|>--- conflicted
+++ resolved
@@ -40,10 +40,6 @@
 static int __init crypto_morus1280_sse2_module_init(void)
 {
 	if (!boot_cpu_has(X86_FEATURE_XMM2) ||
-<<<<<<< HEAD
-	    !boot_cpu_has(X86_FEATURE_OSXSAVE) ||
-=======
->>>>>>> f9885ef8
 	    !cpu_has_xfeatures(XFEATURE_MASK_SSE, NULL))
 		return -ENODEV;
 
