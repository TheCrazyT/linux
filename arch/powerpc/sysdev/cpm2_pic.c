/*
 * Platform information definitions.
 *
 * Copied from arch/ppc/syslib/cpm2_pic.c with minor subsequent updates
 * to make in work in arch/powerpc/. Original (c) belongs to Dan Malek.
 *
 * Author:  Vitaly Bordug <vbordug@ru.mvista.com>
 *
 * 1999-2001 (c) Dan Malek <dan@embeddedalley.com>
 * 2006 (c) MontaVista Software, Inc.
 *
 * This file is licensed under the terms of the GNU General Public License
 * version 2. This program is licensed "as is" without any warranty of any
 * kind, whether express or implied.
 */

/* The CPM2 internal interrupt controller.  It is usually
 * the only interrupt controller.
 * There are two 32-bit registers (high/low) for up to 64
 * possible interrupts.
 *
 * Now, the fun starts.....Interrupt Numbers DO NOT MAP
 * in a simple arithmetic fashion to mask or pending registers.
 * That is, interrupt 4 does not map to bit position 4.
 * We create two tables, indexed by vector number, to indicate
 * which register to use and which bit in the register to use.
 */

#include <linux/stddef.h>
#include <linux/init.h>
#include <linux/sched.h>
#include <linux/signal.h>
#include <linux/irq.h>

#include <asm/immap_cpm2.h>
#include <asm/mpc8260.h>
#include <asm/io.h>
#include <asm/prom.h>
#include <asm/fs_pd.h>

#include "cpm2_pic.h"

/* External IRQS */
#define CPM2_IRQ_EXT1		19
#define CPM2_IRQ_EXT7		25

/* Port C IRQS */
#define CPM2_IRQ_PORTC15	48
#define CPM2_IRQ_PORTC0		63

static intctl_cpm2_t __iomem *cpm2_intctl;

static struct irq_host *cpm2_pic_host;
#define NR_MASK_WORDS   ((NR_IRQS + 31) / 32)
static unsigned long ppc_cached_irq_mask[NR_MASK_WORDS];

static const u_char irq_to_siureg[] = {
	1, 1, 1, 1, 1, 1, 1, 1,
	1, 1, 1, 1, 1, 1, 1, 1,
	0, 0, 0, 0, 0, 0, 0, 0,
	0, 0, 0, 0, 0, 0, 0, 0,
	1, 1, 1, 1, 1, 1, 1, 1,
	1, 1, 1, 1, 1, 1, 1, 1,
	0, 0, 0, 0, 0, 0, 0, 0,
	0, 0, 0, 0, 0, 0, 0, 0
};

/* bit numbers do not match the docs, these are precomputed so the bit for
 * a given irq is (1 << irq_to_siubit[irq]) */
static const u_char irq_to_siubit[] = {
	 0, 15, 14, 13, 12, 11, 10,  9,
	 8,  7,  6,  5,  4,  3,  2,  1,
	 2,  1,  0, 14, 13, 12, 11, 10,
	 9,  8,  7,  6,  5,  4,  3,  0,
	31, 30, 29, 28, 27, 26, 25, 24,
	23, 22, 21, 20, 19, 18, 17, 16,
	16, 17, 18, 19, 20, 21, 22, 23,
	24, 25, 26, 27, 28, 29, 30, 31,
};

static void cpm2_mask_irq(struct irq_data *d)
{
	int	bit, word;
	unsigned int irq_nr = virq_to_hw(d->irq);

	bit = irq_to_siubit[irq_nr];
	word = irq_to_siureg[irq_nr];

	ppc_cached_irq_mask[word] &= ~(1 << bit);
	out_be32(&cpm2_intctl->ic_simrh + word, ppc_cached_irq_mask[word]);
}

static void cpm2_unmask_irq(struct irq_data *d)
{
	int	bit, word;
	unsigned int irq_nr = virq_to_hw(d->irq);

	bit = irq_to_siubit[irq_nr];
	word = irq_to_siureg[irq_nr];

	ppc_cached_irq_mask[word] |= 1 << bit;
	out_be32(&cpm2_intctl->ic_simrh + word, ppc_cached_irq_mask[word]);
}

static void cpm2_ack(struct irq_data *d)
{
	int	bit, word;
	unsigned int irq_nr = virq_to_hw(d->irq);

	bit = irq_to_siubit[irq_nr];
	word = irq_to_siureg[irq_nr];

	out_be32(&cpm2_intctl->ic_sipnrh + word, 1 << bit);
}

static void cpm2_end_irq(struct irq_data *d)
{
	int	bit, word;
	unsigned int irq_nr = virq_to_hw(d->irq);

	bit = irq_to_siubit[irq_nr];
	word = irq_to_siureg[irq_nr];

	ppc_cached_irq_mask[word] |= 1 << bit;
	out_be32(&cpm2_intctl->ic_simrh + word, ppc_cached_irq_mask[word]);

	/*
	 * Work around large numbers of spurious IRQs on PowerPC 82xx
	 * systems.
	 */
	mb();
}

static int cpm2_set_irq_type(struct irq_data *d, unsigned int flow_type)
{
	unsigned int src = virq_to_hw(d->irq);
<<<<<<< HEAD
	struct irq_desc *desc = irq_to_desc(d->irq);
=======
>>>>>>> 00b317a4
	unsigned int vold, vnew, edibit;

	/* Port C interrupts are either IRQ_TYPE_EDGE_FALLING or
	 * IRQ_TYPE_EDGE_BOTH (default).  All others are IRQ_TYPE_EDGE_FALLING
	 * or IRQ_TYPE_LEVEL_LOW (default)
	 */
	if (src >= CPM2_IRQ_PORTC15 && src <= CPM2_IRQ_PORTC0) {
		if (flow_type == IRQ_TYPE_NONE)
			flow_type = IRQ_TYPE_EDGE_BOTH;

		if (flow_type != IRQ_TYPE_EDGE_BOTH &&
		    flow_type != IRQ_TYPE_EDGE_FALLING)
			goto err_sense;
	} else {
		if (flow_type == IRQ_TYPE_NONE)
			flow_type = IRQ_TYPE_LEVEL_LOW;

		if (flow_type & (IRQ_TYPE_EDGE_RISING | IRQ_TYPE_LEVEL_HIGH))
			goto err_sense;
	}

	irqd_set_trigger_type(d, flow_type);
	if (flow_type & IRQ_TYPE_LEVEL_LOW)
		__irq_set_handler_locked(d->irq, handle_level_irq);
	else
		__irq_set_handler_locked(d->irq, handle_edge_irq);

	/* internal IRQ senses are LEVEL_LOW
	 * EXT IRQ and Port C IRQ senses are programmable
	 */
	if (src >= CPM2_IRQ_EXT1 && src <= CPM2_IRQ_EXT7)
			edibit = (14 - (src - CPM2_IRQ_EXT1));
	else
		if (src >= CPM2_IRQ_PORTC15 && src <= CPM2_IRQ_PORTC0)
			edibit = (31 - (CPM2_IRQ_PORTC0 - src));
		else
			return (flow_type & IRQ_TYPE_LEVEL_LOW) ?
				IRQ_SET_MASK_OK_NOCOPY : -EINVAL;

	vold = in_be32(&cpm2_intctl->ic_siexr);

	if ((flow_type & IRQ_TYPE_SENSE_MASK) == IRQ_TYPE_EDGE_FALLING)
		vnew = vold | (1 << edibit);
	else
		vnew = vold & ~(1 << edibit);

	if (vold != vnew)
		out_be32(&cpm2_intctl->ic_siexr, vnew);
	return IRQ_SET_MASK_OK_NOCOPY;

err_sense:
	pr_err("CPM2 PIC: sense type 0x%x not supported\n", flow_type);
	return -EINVAL;
}

static struct irq_chip cpm2_pic = {
	.name = "CPM2 SIU",
	.irq_mask = cpm2_mask_irq,
	.irq_unmask = cpm2_unmask_irq,
	.irq_ack = cpm2_ack,
	.irq_eoi = cpm2_end_irq,
	.irq_set_type = cpm2_set_irq_type,
<<<<<<< HEAD
=======
	.flags = IRQCHIP_EOI_IF_HANDLED,
>>>>>>> 00b317a4
};

unsigned int cpm2_get_irq(void)
{
	int irq;
	unsigned long bits;

       /* For CPM2, read the SIVEC register and shift the bits down
         * to get the irq number.         */
        bits = in_be32(&cpm2_intctl->ic_sivec);
        irq = bits >> 26;

	if (irq == 0)
		return(-1);
	return irq_linear_revmap(cpm2_pic_host, irq);
}

static int cpm2_pic_host_map(struct irq_host *h, unsigned int virq,
			  irq_hw_number_t hw)
{
	pr_debug("cpm2_pic_host_map(%d, 0x%lx)\n", virq, hw);

	irq_set_status_flags(virq, IRQ_LEVEL);
	irq_set_chip_and_handler(virq, &cpm2_pic, handle_level_irq);
	return 0;
}

static int cpm2_pic_host_xlate(struct irq_host *h, struct device_node *ct,
			    const u32 *intspec, unsigned int intsize,
			    irq_hw_number_t *out_hwirq, unsigned int *out_flags)
{
	*out_hwirq = intspec[0];
	if (intsize > 1)
		*out_flags = intspec[1];
	else
		*out_flags = IRQ_TYPE_NONE;
	return 0;
}

static struct irq_host_ops cpm2_pic_host_ops = {
	.map = cpm2_pic_host_map,
	.xlate = cpm2_pic_host_xlate,
};

void cpm2_pic_init(struct device_node *node)
{
	int i;

	cpm2_intctl = cpm2_map(im_intctl);

	/* Clear the CPM IRQ controller, in case it has any bits set
	 * from the bootloader
	 */

	/* Mask out everything */

	out_be32(&cpm2_intctl->ic_simrh, 0x00000000);
	out_be32(&cpm2_intctl->ic_simrl, 0x00000000);

	wmb();

	/* Ack everything */
	out_be32(&cpm2_intctl->ic_sipnrh, 0xffffffff);
	out_be32(&cpm2_intctl->ic_sipnrl, 0xffffffff);
	wmb();

	/* Dummy read of the vector */
	i = in_be32(&cpm2_intctl->ic_sivec);
	rmb();

	/* Initialize the default interrupt mapping priorities,
	 * in case the boot rom changed something on us.
	 */
	out_be16(&cpm2_intctl->ic_sicr, 0);
	out_be32(&cpm2_intctl->ic_scprrh, 0x05309770);
	out_be32(&cpm2_intctl->ic_scprrl, 0x05309770);

	/* create a legacy host */
	cpm2_pic_host = irq_alloc_host(node, IRQ_HOST_MAP_LINEAR,
				       64, &cpm2_pic_host_ops, 64);
	if (cpm2_pic_host == NULL) {
		printk(KERN_ERR "CPM2 PIC: failed to allocate irq host!\n");
		return;
	}
}<|MERGE_RESOLUTION|>--- conflicted
+++ resolved
@@ -134,10 +134,6 @@
 static int cpm2_set_irq_type(struct irq_data *d, unsigned int flow_type)
 {
 	unsigned int src = virq_to_hw(d->irq);
-<<<<<<< HEAD
-	struct irq_desc *desc = irq_to_desc(d->irq);
-=======
->>>>>>> 00b317a4
 	unsigned int vold, vnew, edibit;
 
 	/* Port C interrupts are either IRQ_TYPE_EDGE_FALLING or
@@ -200,10 +196,7 @@
 	.irq_ack = cpm2_ack,
 	.irq_eoi = cpm2_end_irq,
 	.irq_set_type = cpm2_set_irq_type,
-<<<<<<< HEAD
-=======
 	.flags = IRQCHIP_EOI_IF_HANDLED,
->>>>>>> 00b317a4
 };
 
 unsigned int cpm2_get_irq(void)
