	acpi=		[HW,ACPI,X86,ARM64]
			Advanced Configuration and Power Interface
			Format: { force | on | off | strict | noirq | rsdt |
				  copy_dsdt }
			force -- enable ACPI if default was off
			on -- enable ACPI but allow fallback to DT [arm64]
			off -- disable ACPI if default was on
			noirq -- do not use ACPI for IRQ routing
			strict -- Be less tolerant of platforms that are not
				strictly ACPI specification compliant.
			rsdt -- prefer RSDT over (default) XSDT
			copy_dsdt -- copy DSDT to memory
			For ARM64, ONLY "acpi=off", "acpi=on" or "acpi=force"
			are available

			See also Documentation/power/runtime_pm.txt, pci=noacpi

	acpi_apic_instance=	[ACPI, IOAPIC]
			Format: <int>
			2: use 2nd APIC table, if available
			1,0: use 1st APIC table
			default: 0

	acpi_backlight=	[HW,ACPI]
			acpi_backlight=vendor
			acpi_backlight=video
			If set to vendor, prefer vendor specific driver
			(e.g. thinkpad_acpi, sony_acpi, etc.) instead
			of the ACPI video.ko driver.

	acpi_force_32bit_fadt_addr
			force FADT to use 32 bit addresses rather than the
			64 bit X_* addresses. Some firmware have broken 64
			bit addresses for force ACPI ignore these and use
			the older legacy 32 bit addresses.

	acpica_no_return_repair [HW, ACPI]
			Disable AML predefined validation mechanism
			This mechanism can repair the evaluation result to make
			the return objects more ACPI specification compliant.
			This option is useful for developers to identify the
			root cause of an AML interpreter issue when the issue
			has something to do with the repair mechanism.

	acpi.debug_layer=	[HW,ACPI,ACPI_DEBUG]
	acpi.debug_level=	[HW,ACPI,ACPI_DEBUG]
			Format: <int>
			CONFIG_ACPI_DEBUG must be enabled to produce any ACPI
			debug output.  Bits in debug_layer correspond to a
			_COMPONENT in an ACPI source file, e.g.,
			    #define _COMPONENT ACPI_PCI_COMPONENT
			Bits in debug_level correspond to a level in
			ACPI_DEBUG_PRINT statements, e.g.,
			    ACPI_DEBUG_PRINT((ACPI_DB_INFO, ...
			The debug_level mask defaults to "info".  See
			Documentation/acpi/debug.txt for more information about
			debug layers and levels.

			Enable processor driver info messages:
			    acpi.debug_layer=0x20000000
			Enable PCI/PCI interrupt routing info messages:
			    acpi.debug_layer=0x400000
			Enable AML "Debug" output, i.e., stores to the Debug
			object while interpreting AML:
			    acpi.debug_layer=0xffffffff acpi.debug_level=0x2
			Enable all messages related to ACPI hardware:
			    acpi.debug_layer=0x2 acpi.debug_level=0xffffffff

			Some values produce so much output that the system is
			unusable.  The "log_buf_len" parameter may be useful
			if you need to capture more output.

	acpi_enforce_resources=	[ACPI]
			{ strict | lax | no }
			Check for resource conflicts between native drivers
			and ACPI OperationRegions (SystemIO and SystemMemory
			only). IO ports and memory declared in ACPI might be
			used by the ACPI subsystem in arbitrary AML code and
			can interfere with legacy drivers.
			strict (default): access to resources claimed by ACPI
			is denied; legacy drivers trying to access reserved
			resources will fail to bind to device using them.
			lax: access to resources claimed by ACPI is allowed;
			legacy drivers trying to access reserved resources
			will bind successfully but a warning message is logged.
			no: ACPI OperationRegions are not marked as reserved,
			no further checks are performed.

	acpi_force_table_verification	[HW,ACPI]
			Enable table checksum verification during early stage.
			By default, this is disabled due to x86 early mapping
			size limitation.

	acpi_irq_balance [HW,ACPI]
			ACPI will balance active IRQs
			default in APIC mode

	acpi_irq_nobalance [HW,ACPI]
			ACPI will not move active IRQs (default)
			default in PIC mode

	acpi_irq_isa=	[HW,ACPI] If irq_balance, mark listed IRQs used by ISA
			Format: <irq>,<irq>...

	acpi_irq_pci=	[HW,ACPI] If irq_balance, clear listed IRQs for
			use by PCI
			Format: <irq>,<irq>...

	acpi_mask_gpe=  [HW,ACPI]
			Due to the existence of _Lxx/_Exx, some GPEs triggered
			by unsupported hardware/firmware features can result in
                        GPE floodings that cannot be automatically disabled by
                        the GPE dispatcher.
			This facility can be used to prevent such uncontrolled
			GPE floodings.
			Format: <int>
			Support masking of GPEs numbered from 0x00 to 0x7f.

	acpi_no_auto_serialize	[HW,ACPI]
			Disable auto-serialization of AML methods
			AML control methods that contain the opcodes to create
			named objects will be marked as "Serialized" by the
			auto-serialization feature.
			This feature is enabled by default.
			This option allows to turn off the feature.

	acpi_no_memhotplug [ACPI] Disable memory hotplug.  Useful for kdump
			   kernels.

	acpi_no_static_ssdt	[HW,ACPI]
			Disable installation of static SSDTs at early boot time
			By default, SSDTs contained in the RSDT/XSDT will be
			installed automatically and they will appear under
			/sys/firmware/acpi/tables.
			This option turns off this feature.
			Note that specifying this option does not affect
			dynamic table installation which will install SSDT
			tables to /sys/firmware/acpi/tables/dynamic.

	acpi_rsdp=	[ACPI,EFI,KEXEC]
			Pass the RSDP address to the kernel, mostly used
			on machines running EFI runtime service to boot the
			second kernel for kdump.

	acpi_os_name=	[HW,ACPI] Tell ACPI BIOS the name of the OS
			Format: To spoof as Windows 98: ="Microsoft Windows"

	acpi_rev_override [ACPI] Override the _REV object to return 5 (instead
			of 2 which is mandated by ACPI 6) as the supported ACPI
			specification revision (when using this switch, it may
			be necessary to carry out a cold reboot _twice_ in a
			row to make it take effect on the platform firmware).

	acpi_osi=	[HW,ACPI] Modify list of supported OS interface strings
			acpi_osi="string1"	# add string1
			acpi_osi="!string2"	# remove string2
			acpi_osi=!*		# remove all strings
			acpi_osi=!		# disable all built-in OS vendor
						  strings
			acpi_osi=!!		# enable all built-in OS vendor
						  strings
			acpi_osi=		# disable all strings

			'acpi_osi=!' can be used in combination with single or
			multiple 'acpi_osi="string1"' to support specific OS
			vendor string(s).  Note that such command can only
			affect the default state of the OS vendor strings, thus
			it cannot affect the default state of the feature group
			strings and the current state of the OS vendor strings,
			specifying it multiple times through kernel command line
			is meaningless.  This command is useful when one do not
			care about the state of the feature group strings which
			should be controlled by the OSPM.
			Examples:
			  1. 'acpi_osi=! acpi_osi="Windows 2000"' is equivalent
			     to 'acpi_osi="Windows 2000" acpi_osi=!', they all
			     can make '_OSI("Windows 2000")' TRUE.

			'acpi_osi=' cannot be used in combination with other
			'acpi_osi=' command lines, the _OSI method will not
			exist in the ACPI namespace.  NOTE that such command can
			only affect the _OSI support state, thus specifying it
			multiple times through kernel command line is also
			meaningless.
			Examples:
			  1. 'acpi_osi=' can make 'CondRefOf(_OSI, Local1)'
			     FALSE.

			'acpi_osi=!*' can be used in combination with single or
			multiple 'acpi_osi="string1"' to support specific
			string(s).  Note that such command can affect the
			current state of both the OS vendor strings and the
			feature group strings, thus specifying it multiple times
			through kernel command line is meaningful.  But it may
			still not able to affect the final state of a string if
			there are quirks related to this string.  This command
			is useful when one want to control the state of the
			feature group strings to debug BIOS issues related to
			the OSPM features.
			Examples:
			  1. 'acpi_osi="Module Device" acpi_osi=!*' can make
			     '_OSI("Module Device")' FALSE.
			  2. 'acpi_osi=!* acpi_osi="Module Device"' can make
			     '_OSI("Module Device")' TRUE.
			  3. 'acpi_osi=! acpi_osi=!* acpi_osi="Windows 2000"' is
			     equivalent to
			     'acpi_osi=!* acpi_osi=! acpi_osi="Windows 2000"'
			     and
			     'acpi_osi=!* acpi_osi="Windows 2000" acpi_osi=!',
			     they all will make '_OSI("Windows 2000")' TRUE.

	acpi_pm_good	[X86]
			Override the pmtimer bug detection: force the kernel
			to assume that this machine's pmtimer latches its value
			and always returns good values.

	acpi_sci=	[HW,ACPI] ACPI System Control Interrupt trigger mode
			Format: { level | edge | high | low }

	acpi_skip_timer_override [HW,ACPI]
			Recognize and ignore IRQ0/pin2 Interrupt Override.
			For broken nForce2 BIOS resulting in XT-PIC timer.

	acpi_sleep=	[HW,ACPI] Sleep options
			Format: { s3_bios, s3_mode, s3_beep, s4_nohwsig,
				  old_ordering, nonvs, sci_force_enable }
			See Documentation/power/video.txt for information on
			s3_bios and s3_mode.
			s3_beep is for debugging; it makes the PC's speaker beep
			as soon as the kernel's real-mode entry point is called.
			s4_nohwsig prevents ACPI hardware signature from being
			used during resume from hibernation.
			old_ordering causes the ACPI 1.0 ordering of the _PTS
			control method, with respect to putting devices into
			low power states, to be enforced (the ACPI 2.0 ordering
			of _PTS is used by default).
			nonvs prevents the kernel from saving/restoring the
			ACPI NVS memory during suspend/hibernation and resume.
			sci_force_enable causes the kernel to set SCI_EN directly
			on resume from S1/S3 (which is against the ACPI spec,
			but some broken systems don't work without it).

	acpi_use_timer_override [HW,ACPI]
			Use timer override. For some broken Nvidia NF5 boards
			that require a timer override, but don't have HPET

	add_efi_memmap	[EFI; X86] Include EFI memory map in
			kernel's map of available physical RAM.

	agp=		[AGP]
			{ off | try_unsupported }
			off: disable AGP support
			try_unsupported: try to drive unsupported chipsets
				(may crash computer or cause data corruption)

	ALSA		[HW,ALSA]
			See Documentation/sound/alsa/alsa-parameters.txt

	alignment=	[KNL,ARM]
			Allow the default userspace alignment fault handler
			behaviour to be specified.  Bit 0 enables warnings,
			bit 1 enables fixups, and bit 2 sends a segfault.

	align_va_addr=	[X86-64]
			Align virtual addresses by clearing slice [14:12] when
			allocating a VMA at process creation time. This option
			gives you up to 3% performance improvement on AMD F15h
			machines (where it is enabled by default) for a
			CPU-intensive style benchmark, and it can vary highly in
			a microbenchmark depending on workload and compiler.

			32: only for 32-bit processes
			64: only for 64-bit processes
			on: enable for both 32- and 64-bit processes
			off: disable for both 32- and 64-bit processes

	alloc_snapshot	[FTRACE]
			Allocate the ftrace snapshot buffer on boot up when the
			main buffer is allocated. This is handy if debugging
			and you need to use tracing_snapshot() on boot up, and
			do not want to use tracing_snapshot_alloc() as it needs
			to be done where GFP_KERNEL allocations are allowed.

	amd_iommu=	[HW,X86-64]
			Pass parameters to the AMD IOMMU driver in the system.
			Possible values are:
			fullflush - enable flushing of IO/TLB entries when
				    they are unmapped. Otherwise they are
				    flushed before they will be reused, which
				    is a lot of faster
			off	  - do not initialize any AMD IOMMU found in
				    the system
			force_isolation - Force device isolation for all
					  devices. The IOMMU driver is not
					  allowed anymore to lift isolation
					  requirements as needed. This option
					  does not override iommu=pt

	amd_iommu_dump=	[HW,X86-64]
			Enable AMD IOMMU driver option to dump the ACPI table
			for AMD IOMMU. With this option enabled, AMD IOMMU
			driver will print ACPI tables for AMD IOMMU during
			IOMMU initialization.

	amd_iommu_intr=	[HW,X86-64]
			Specifies one of the following AMD IOMMU interrupt
			remapping modes:
			legacy     - Use legacy interrupt remapping mode.
			vapic      - Use virtual APIC mode, which allows IOMMU
			             to inject interrupts directly into guest.
			             This mode requires kvm-amd.avic=1.
			             (Default when IOMMU HW support is present.)

	amijoy.map=	[HW,JOY] Amiga joystick support
			Map of devices attached to JOY0DAT and JOY1DAT
			Format: <a>,<b>
			See also Documentation/input/joystick.txt

	analog.map=	[HW,JOY] Analog joystick and gamepad support
			Specifies type or capabilities of an analog joystick
			connected to one of 16 gameports
			Format: <type1>,<type2>,..<type16>

	apc=		[HW,SPARC]
			Power management functions (SPARCstation-4/5 + deriv.)
			Format: noidle
			Disable APC CPU standby support. SPARCstation-Fox does
			not play well with APC CPU idle - disable it if you have
			APC and your system crashes randomly.

	apic=		[APIC,X86-32] Advanced Programmable Interrupt Controller
			Change the output verbosity whilst booting
			Format: { quiet (default) | verbose | debug }
			Change the amount of debugging information output
			when initialising the APIC and IO-APIC components.

	apic_extnmi=	[APIC,X86] External NMI delivery setting
			Format: { bsp (default) | all | none }
			bsp:  External NMI is delivered only to CPU 0
			all:  External NMIs are broadcast to all CPUs as a
			      backup of CPU 0
			none: External NMI is masked for all CPUs. This is
			      useful so that a dump capture kernel won't be
			      shot down by NMI

	autoconf=	[IPV6]
			See Documentation/networking/ipv6.txt.

	show_lapic=	[APIC,X86] Advanced Programmable Interrupt Controller
			Limit apic dumping. The parameter defines the maximal
			number of local apics being dumped. Also it is possible
			to set it to "all" by meaning -- no limit here.
			Format: { 1 (default) | 2 | ... | all }.
			The parameter valid if only apic=debug or
			apic=verbose is specified.
			Example: apic=debug show_lapic=all

	apm=		[APM] Advanced Power Management
			See header of arch/x86/kernel/apm_32.c.

	arcrimi=	[HW,NET] ARCnet - "RIM I" (entirely mem-mapped) cards
			Format: <io>,<irq>,<nodeID>

	ataflop=	[HW,M68k]

	atarimouse=	[HW,MOUSE] Atari Mouse

	atkbd.extra=	[HW] Enable extra LEDs and keys on IBM RapidAccess,
			EzKey and similar keyboards

	atkbd.reset=	[HW] Reset keyboard during initialization

	atkbd.set=	[HW] Select keyboard code set
			Format: <int> (2 = AT (default), 3 = PS/2)

	atkbd.scroll=	[HW] Enable scroll wheel on MS Office and similar
			keyboards

	atkbd.softraw=	[HW] Choose between synthetic and real raw mode
			Format: <bool> (0 = real, 1 = synthetic (default))

	atkbd.softrepeat= [HW]
			Use software keyboard repeat

	audit=		[KNL] Enable the audit sub-system
			Format: { "0" | "1" } (0 = disabled, 1 = enabled)
			0 - kernel audit is disabled and can not be enabled
			    until the next reboot
			unset - kernel audit is initialized but disabled and
			    will be fully enabled by the userspace auditd.
			1 - kernel audit is initialized and partially enabled,
			    storing at most audit_backlog_limit messages in
			    RAM until it is fully enabled by the userspace
			    auditd.
			Default: unset

	audit_backlog_limit= [KNL] Set the audit queue size limit.
			Format: <int> (must be >=0)
			Default: 64

	bau=		[X86_UV] Enable the BAU on SGI UV.  The default
			behavior is to disable the BAU (i.e. bau=0).
			Format: { "0" | "1" }
			0 - Disable the BAU.
			1 - Enable the BAU.
			unset - Disable the BAU.

	baycom_epp=	[HW,AX25]
			Format: <io>,<mode>

	baycom_par=	[HW,AX25] BayCom Parallel Port AX.25 Modem
			Format: <io>,<mode>
			See header of drivers/net/hamradio/baycom_par.c.

	baycom_ser_fdx=	[HW,AX25]
			BayCom Serial Port AX.25 Modem (Full Duplex Mode)
			Format: <io>,<irq>,<mode>[,<baud>]
			See header of drivers/net/hamradio/baycom_ser_fdx.c.

	baycom_ser_hdx=	[HW,AX25]
			BayCom Serial Port AX.25 Modem (Half Duplex Mode)
			Format: <io>,<irq>,<mode>
			See header of drivers/net/hamradio/baycom_ser_hdx.c.

	blkdevparts=	Manual partition parsing of block device(s) for
			embedded devices based on command line input.
			See Documentation/block/cmdline-partition.txt

	boot_delay=	Milliseconds to delay each printk during boot.
			Values larger than 10 seconds (10000) are changed to
			no delay (0).
			Format: integer

	bootmem_debug	[KNL] Enable bootmem allocator debug messages.

	bert_disable	[ACPI]
			Disable BERT OS support on buggy BIOSes.

	bttv.card=	[HW,V4L] bttv (bt848 + bt878 based grabber cards)
	bttv.radio=	Most important insmod options are available as
			kernel args too.
	bttv.pll=	See Documentation/video4linux/bttv/Insmod-options
	bttv.tuner=

	bulk_remove=off	[PPC]  This parameter disables the use of the pSeries
			firmware feature for flushing multiple hpte entries
			at a time.

	c101=		[NET] Moxa C101 synchronous serial card

	cachesize=	[BUGS=X86-32] Override level 2 CPU cache size detection.
			Sometimes CPU hardware bugs make them report the cache
			size incorrectly. The kernel will attempt work arounds
			to fix known problems, but for some CPUs it is not
			possible to determine what the correct size should be.
			This option provides an override for these situations.

	ca_keys=	[KEYS] This parameter identifies a specific key(s) on
			the system trusted keyring to be used for certificate
			trust validation.
			format: { id:<keyid> | builtin }

	cca=		[MIPS] Override the kernel pages' cache coherency
			algorithm.  Accepted values range from 0 to 7
			inclusive. See arch/mips/include/asm/pgtable-bits.h
			for platform specific values (SB1, Loongson3 and
			others).

	ccw_timeout_log [S390]
			See Documentation/s390/CommonIO for details.

	cgroup_disable= [KNL] Disable a particular controller
			Format: {name of the controller(s) to disable}
			The effects of cgroup_disable=foo are:
			- foo isn't auto-mounted if you mount all cgroups in
			  a single hierarchy
			- foo isn't visible as an individually mountable
			  subsystem
			{Currently only "memory" controller deal with this and
			cut the overhead, others just disable the usage. So
			only cgroup_disable=memory is actually worthy}

	cgroup_no_v1=	[KNL] Disable one, multiple, all cgroup controllers in v1
			Format: { controller[,controller...] | "all" }
			Like cgroup_disable, but only applies to cgroup v1;
			the blacklisted controllers remain available in cgroup2.

	cgroup.memory=	[KNL] Pass options to the cgroup memory controller.
			Format: <string>
			nosocket -- Disable socket memory accounting.
			nokmem -- Disable kernel memory accounting.

	checkreqprot	[SELINUX] Set initial checkreqprot flag value.
			Format: { "0" | "1" }
			See security/selinux/Kconfig help text.
			0 -- check protection applied by kernel (includes
				any implied execute protection).
			1 -- check protection requested by application.
			Default value is set via a kernel config option.
			Value can be changed at runtime via
				/selinux/checkreqprot.

	cio_ignore=	[S390]
			See Documentation/s390/CommonIO for details.
	clk_ignore_unused
			[CLK]
			Prevents the clock framework from automatically gating
			clocks that have not been explicitly enabled by a Linux
			device driver but are enabled in hardware at reset or
			by the bootloader/firmware. Note that this does not
			force such clocks to be always-on nor does it reserve
			those clocks in any way. This parameter is useful for
			debug and development, but should not be needed on a
			platform with proper driver support.  For more
			information, see Documentation/clk.txt.

	clock=		[BUGS=X86-32, HW] gettimeofday clocksource override.
			[Deprecated]
			Forces specified clocksource (if available) to be used
			when calculating gettimeofday(). If specified
			clocksource is not available, it defaults to PIT.
			Format: { pit | tsc | cyclone | pmtmr }

	clocksource=	Override the default clocksource
			Format: <string>
			Override the default clocksource and use the clocksource
			with the name specified.
			Some clocksource names to choose from, depending on
			the platform:
			[all] jiffies (this is the base, fallback clocksource)
			[ACPI] acpi_pm
			[ARM] imx_timer1,OSTS,netx_timer,mpu_timer2,
				pxa_timer,timer3,32k_counter,timer0_1
			[X86-32] pit,hpet,tsc;
				scx200_hrt on Geode; cyclone on IBM x440
			[MIPS] MIPS
			[PARISC] cr16
			[S390] tod
			[SH] SuperH
			[SPARC64] tick
			[X86-64] hpet,tsc

	clocksource.arm_arch_timer.evtstrm=
			[ARM,ARM64]
			Format: <bool>
			Enable/disable the eventstream feature of the ARM
			architected timer so that code using WFE-based polling
			loops can be debugged more effectively on production
			systems.

	clearcpuid=BITNUM [X86]
			Disable CPUID feature X for the kernel. See
			arch/x86/include/asm/cpufeatures.h for the valid bit
			numbers. Note the Linux specific bits are not necessarily
			stable over kernel options, but the vendor specific
			ones should be.
			Also note that user programs calling CPUID directly
			or using the feature without checking anything
			will still see it. This just prevents it from
			being used by the kernel or shown in /proc/cpuinfo.
			Also note the kernel might malfunction if you disable
			some critical bits.

	cma=nn[MG]@[start[MG][-end[MG]]]
			[ARM,X86,KNL]
			Sets the size of kernel global memory area for
			contiguous memory allocations and optionally the
			placement constraint by the physical address range of
			memory allocations. A value of 0 disables CMA
			altogether. For more information, see
			include/linux/dma-contiguous.h

	cmo_free_hint=	[PPC] Format: { yes | no }
			Specify whether pages are marked as being inactive
			when they are freed.  This is used in CMO environments
			to determine OS memory pressure for page stealing by
			a hypervisor.
			Default: yes

	coherent_pool=nn[KMG]	[ARM,KNL]
			Sets the size of memory pool for coherent, atomic dma
			allocations, by default set to 256K.

	code_bytes	[X86] How many bytes of object code to print
			in an oops report.
			Range: 0 - 8192
			Default: 64

	com20020=	[HW,NET] ARCnet - COM20020 chipset
			Format:
			<io>[,<irq>[,<nodeID>[,<backplane>[,<ckp>[,<timeout>]]]]]

	com90io=	[HW,NET] ARCnet - COM90xx chipset (IO-mapped buffers)
			Format: <io>[,<irq>]

	com90xx=	[HW,NET]
			ARCnet - COM90xx chipset (memory-mapped buffers)
			Format: <io>[,<irq>[,<memstart>]]

	condev=		[HW,S390] console device
	conmode=

	console=	[KNL] Output console device and options.

		tty<n>	Use the virtual console device <n>.

		ttyS<n>[,options]
		ttyUSB0[,options]
			Use the specified serial port.  The options are of
			the form "bbbbpnf", where "bbbb" is the baud rate,
			"p" is parity ("n", "o", or "e"), "n" is number of
			bits, and "f" is flow control ("r" for RTS or
			omit it).  Default is "9600n8".

			See Documentation/admin-guide/serial-console.rst for more
			information.  See
			Documentation/networking/netconsole.txt for an
			alternative.

		uart[8250],io,<addr>[,options]
		uart[8250],mmio,<addr>[,options]
		uart[8250],mmio16,<addr>[,options]
		uart[8250],mmio32,<addr>[,options]
		uart[8250],0x<addr>[,options]
			Start an early, polled-mode console on the 8250/16550
			UART at the specified I/O port or MMIO address,
			switching to the matching ttyS device later.
			MMIO inter-register address stride is either 8-bit
			(mmio), 16-bit (mmio16), or 32-bit (mmio32).
			If none of [io|mmio|mmio16|mmio32], <addr> is assumed
			to be equivalent to 'mmio'. 'options' are specified in
			the same format described for ttyS above; if unspecified,
			the h/w is not re-initialized.

		hvc<n>	Use the hypervisor console device <n>. This is for
			both Xen and PowerPC hypervisors.

                If the device connected to the port is not a TTY but a braille
                device, prepend "brl," before the device type, for instance
			console=brl,ttyS0
		For now, only VisioBraille is supported.

	consoleblank=	[KNL] The console blank (screen saver) timeout in
			seconds. Defaults to 10*60 = 10mins. A value of 0
			disables the blank timer.

	coredump_filter=
			[KNL] Change the default value for
			/proc/<pid>/coredump_filter.
			See also Documentation/filesystems/proc.txt.

	cpuidle.off=1	[CPU_IDLE]
			disable the cpuidle sub-system

	cpufreq.off=1	[CPU_FREQ]
			disable the cpufreq sub-system

	cpu_init_udelay=N
			[X86] Delay for N microsec between assert and de-assert
			of APIC INIT to start processors.  This delay occurs
			on every CPU online, such as boot, and resume from suspend.
			Default: 10000

	cpcihp_generic=	[HW,PCI] Generic port I/O CompactPCI driver
			Format:
			<first_slot>,<last_slot>,<port>,<enum_bit>[,<debug>]

	crashkernel=size[KMG][@offset[KMG]]
			[KNL] Using kexec, Linux can switch to a 'crash kernel'
			upon panic. This parameter reserves the physical
			memory region [offset, offset + size] for that kernel
			image. If '@offset' is omitted, then a suitable offset
			is selected automatically. Check
			Documentation/kdump/kdump.txt for further details.

	crashkernel=range1:size1[,range2:size2,...][@offset]
			[KNL] Same as above, but depends on the memory
			in the running system. The syntax of range is
			start-[end] where start and end are both
			a memory unit (amount[KMG]). See also
			Documentation/kdump/kdump.txt for an example.

	crashkernel=size[KMG],high
			[KNL, x86_64] range could be above 4G. Allow kernel
			to allocate physical memory region from top, so could
			be above 4G if system have more than 4G ram installed.
			Otherwise memory region will be allocated below 4G, if
			available.
			It will be ignored if crashkernel=X is specified.
	crashkernel=size[KMG],low
			[KNL, x86_64] range under 4G. When crashkernel=X,high
			is passed, kernel could allocate physical memory region
			above 4G, that cause second kernel crash on system
			that require some amount of low memory, e.g. swiotlb
			requires at least 64M+32K low memory, also enough extra
			low memory is needed to make sure DMA buffers for 32-bit
			devices won't run out. Kernel would try to allocate at
			at least 256M below 4G automatically.
			This one let user to specify own low range under 4G
			for second kernel instead.
			0: to disable low allocation.
			It will be ignored when crashkernel=X,high is not used
			or memory reserved is below 4G.

	cryptomgr.notests
                        [KNL] Disable crypto self-tests

	cs89x0_dma=	[HW,NET]
			Format: <dma>

	cs89x0_media=	[HW,NET]
			Format: { rj45 | aui | bnc }

	dasd=		[HW,NET]
			See header of drivers/s390/block/dasd_devmap.c.

	db9.dev[2|3]=	[HW,JOY] Multisystem joystick support via parallel port
			(one device per port)
			Format: <port#>,<type>
			See also Documentation/input/joystick-parport.txt

	ddebug_query=   [KNL,DYNAMIC_DEBUG] Enable debug messages at early boot
			time. See Documentation/dynamic-debug-howto.txt for
			details.  Deprecated, see dyndbg.

	debug		[KNL] Enable kernel debugging (events log level).

	debug_locks_verbose=
			[KNL] verbose self-tests
			Format=<0|1>
			Print debugging info while doing the locking API
			self-tests.
			We default to 0 (no extra messages), setting it to
			1 will print _a lot_ more information - normally
			only useful to kernel developers.

	debug_objects	[KNL] Enable object debugging

	no_debug_objects
			[KNL] Disable object debugging

	debug_guardpage_minorder=
			[KNL] When CONFIG_DEBUG_PAGEALLOC is set, this
			parameter allows control of the order of pages that will
			be intentionally kept free (and hence protected) by the
			buddy allocator. Bigger value increase the probability
			of catching random memory corruption, but reduce the
			amount of memory for normal system use. The maximum
			possible value is MAX_ORDER/2.  Setting this parameter
			to 1 or 2 should be enough to identify most random
			memory corruption problems caused by bugs in kernel or
			driver code when a CPU writes to (or reads from) a
			random memory location. Note that there exists a class
			of memory corruptions problems caused by buggy H/W or
			F/W or by drivers badly programing DMA (basically when
			memory is written at bus level and the CPU MMU is
			bypassed) which are not detectable by
			CONFIG_DEBUG_PAGEALLOC, hence this option will not help
			tracking down these problems.

	debug_pagealloc=
			[KNL] When CONFIG_DEBUG_PAGEALLOC is set, this
			parameter enables the feature at boot time. In
			default, it is disabled. We can avoid allocating huge
			chunk of memory for debug pagealloc if we don't enable
			it at boot time and the system will work mostly same
			with the kernel built without CONFIG_DEBUG_PAGEALLOC.
			on: enable the feature

	debugpat	[X86] Enable PAT debugging

	decnet.addr=	[HW,NET]
			Format: <area>[,<node>]
			See also Documentation/networking/decnet.txt.

	default_hugepagesz=
			[same as hugepagesz=] The size of the default
			HugeTLB page size. This is the size represented by
			the legacy /proc/ hugepages APIs, used for SHM, and
			default size when mounting hugetlbfs filesystems.
			Defaults to the default architecture's huge page size
			if not specified.

	dhash_entries=	[KNL]
			Set number of hash buckets for dentry cache.

	disable_1tb_segments [PPC]
			Disables the use of 1TB hash page table segments. This
			causes the kernel to fall back to 256MB segments which
			can be useful when debugging issues that require an SLB
			miss to occur.

	disable=	[IPV6]
			See Documentation/networking/ipv6.txt.

	disable_radix	[PPC]
			Disable RADIX MMU mode on POWER9

	disable_cpu_apicid= [X86,APIC,SMP]
			Format: <int>
			The number of initial APIC ID for the
			corresponding CPU to be disabled at boot,
			mostly used for the kdump 2nd kernel to
			disable BSP to wake up multiple CPUs without
			causing system reset or hang due to sending
			INIT from AP to BSP.

	disable_ddw     [PPC/PSERIES]
			Disable Dynamic DMA Window support. Use this if
			to workaround buggy firmware.

	disable_ipv6=	[IPV6]
			See Documentation/networking/ipv6.txt.

	disable_mtrr_cleanup [X86]
			The kernel tries to adjust MTRR layout from continuous
			to discrete, to make X server driver able to add WB
			entry later. This parameter disables that.

	disable_mtrr_trim [X86, Intel and AMD only]
			By default the kernel will trim any uncacheable
			memory out of your available memory pool based on
			MTRR settings.  This parameter disables that behavior,
			possibly causing your machine to run very slowly.

	disable_timer_pin_1 [X86]
			Disable PIN 1 of APIC timer
			Can be useful to work around chipset bugs.

	dis_ucode_ldr	[X86] Disable the microcode loader.

	dma_debug=off	If the kernel is compiled with DMA_API_DEBUG support,
			this option disables the debugging code at boot.

	dma_debug_entries=<number>
			This option allows to tune the number of preallocated
			entries for DMA-API debugging code. One entry is
			required per DMA-API allocation. Use this if the
			DMA-API debugging code disables itself because the
			architectural default is too low.

	dma_debug_driver=<driver_name>
			With this option the DMA-API debugging driver
			filter feature can be enabled at boot time. Just
			pass the driver to filter for as the parameter.
			The filter can be disabled or changed to another
			driver later using sysfs.

	drm_kms_helper.edid_firmware=[<connector>:]<file>[,[<connector>:]<file>]
			Broken monitors, graphic adapters, KVMs and EDIDless
			panels may send no or incorrect EDID data sets.
			This parameter allows to specify an EDID data sets
			in the /lib/firmware directory that are used instead.
			Generic built-in EDID data sets are used, if one of
			edid/1024x768.bin, edid/1280x1024.bin,
			edid/1680x1050.bin, or edid/1920x1080.bin is given
			and no file with the same name exists. Details and
			instructions how to build your own EDID data are
			available in Documentation/EDID/HOWTO.txt. An EDID
			data set will only be used for a particular connector,
			if its name and a colon are prepended to the EDID
			name. Each connector may use a unique EDID data
			set by separating the files with a comma.  An EDID
			data set with no connector name will be used for
			any connectors not explicitly specified.

	dscc4.setup=	[NET]

	dump_apple_properties	[X86]
			Dump name and content of EFI device properties on
			x86 Macs.  Useful for driver authors to determine
			what data is available or for reverse-engineering.

	dyndbg[="val"]		[KNL,DYNAMIC_DEBUG]
	module.dyndbg[="val"]
			Enable debug messages at boot time.  See
			Documentation/dynamic-debug-howto.txt for details.

	nompx		[X86] Disables Intel Memory Protection Extensions.
			See Documentation/x86/intel_mpx.txt for more
			information about the feature.

	nopku		[X86] Disable Memory Protection Keys CPU feature found
			in some Intel CPUs.

	module.async_probe [KNL]
			Enable asynchronous probe on this module.

	early_ioremap_debug [KNL]
			Enable debug messages in early_ioremap support. This
			is useful for tracking down temporary early mappings
			which are not unmapped.

	earlycon=	[KNL] Output early console device and options.

			When used with no options, the early console is
			determined by the stdout-path property in device
			tree's chosen node.

		cdns,<addr>[,options]
			Start an early, polled-mode console on a Cadence
			(xuartps) serial port at the specified address. Only
			supported option is baud rate. If baud rate is not
			specified, the serial port must already be setup and
			configured.

		uart[8250],io,<addr>[,options]
		uart[8250],mmio,<addr>[,options]
		uart[8250],mmio32,<addr>[,options]
		uart[8250],mmio32be,<addr>[,options]
		uart[8250],0x<addr>[,options]
			Start an early, polled-mode console on the 8250/16550
			UART at the specified I/O port or MMIO address.
			MMIO inter-register address stride is either 8-bit
			(mmio) or 32-bit (mmio32 or mmio32be).
			If none of [io|mmio|mmio32|mmio32be], <addr> is assumed
			to be equivalent to 'mmio'. 'options' are specified
			in the same format described for "console=ttyS<n>"; if
			unspecified, the h/w is not initialized.

		pl011,<addr>
		pl011,mmio32,<addr>
			Start an early, polled-mode console on a pl011 serial
			port at the specified address. The pl011 serial port
			must already be setup and configured. Options are not
			yet supported.  If 'mmio32' is specified, then only
			the driver will use only 32-bit accessors to read/write
			the device registers.

		meson,<addr>
			Start an early, polled-mode console on a meson serial
			port at the specified address. The serial port must
			already be setup and configured. Options are not yet
			supported.

		msm_serial,<addr>
			Start an early, polled-mode console on an msm serial
			port at the specified address. The serial port
			must already be setup and configured. Options are not
			yet supported.

		msm_serial_dm,<addr>
			Start an early, polled-mode console on an msm serial
			dm port at the specified address. The serial port
			must already be setup and configured. Options are not
			yet supported.

		smh	Use ARM semihosting calls for early console.

		s3c2410,<addr>
		s3c2412,<addr>
		s3c2440,<addr>
		s3c6400,<addr>
		s5pv210,<addr>
		exynos4210,<addr>
			Use early console provided by serial driver available
			on Samsung SoCs, requires selecting proper type and
			a correct base address of the selected UART port. The
			serial port must already be setup and configured.
			Options are not yet supported.

		lantiq,<addr>
			Start an early, polled-mode console on a lantiq serial
			(lqasc) port at the specified address. The serial port
			must already be setup and configured. Options are not
			yet supported.

		lpuart,<addr>
		lpuart32,<addr>
			Use early console provided by Freescale LP UART driver
			found on Freescale Vybrid and QorIQ LS1021A processors.
			A valid base address must be provided, and the serial
			port must already be setup and configured.

		armada3700_uart,<addr>
			Start an early, polled-mode console on the
			Armada 3700 serial port at the specified
			address. The serial port must already be setup
			and configured. Options are not yet supported.

	earlyprintk=	[X86,SH,BLACKFIN,ARM,M68k,S390]
			earlyprintk=vga
			earlyprintk=efi
			earlyprintk=sclp
			earlyprintk=xen
			earlyprintk=serial[,ttySn[,baudrate]]
			earlyprintk=serial[,0x...[,baudrate]]
			earlyprintk=ttySn[,baudrate]
			earlyprintk=dbgp[debugController#]
			earlyprintk=pciserial,bus:device.function[,baudrate]
			earlyprintk=xdbc[xhciController#]

			earlyprintk is useful when the kernel crashes before
			the normal console is initialized. It is not enabled by
			default because it has some cosmetic problems.

			Append ",keep" to not disable it when the real console
			takes over.

			Only one of vga, efi, serial, or usb debug port can
			be used at a time.

			Currently only ttyS0 and ttyS1 may be specified by
			name.  Other I/O ports may be explicitly specified
			on some architectures (x86 and arm at least) by
			replacing ttySn with an I/O port address, like this:
				earlyprintk=serial,0x1008,115200
			You can find the port for a given device in
			/proc/tty/driver/serial:
				2: uart:ST16650V2 port:00001008 irq:18 ...

			Interaction with the standard serial driver is not
			very good.

			The VGA and EFI output is eventually overwritten by
			the real console.

			The xen output can only be used by Xen PV guests.

			The sclp output can only be used on s390.

	edac_report=	[HW,EDAC] Control how to report EDAC event
			Format: {"on" | "off" | "force"}
			on: enable EDAC to report H/W event. May be overridden
			by other higher priority error reporting module.
			off: disable H/W event reporting through EDAC.
			force: enforce the use of EDAC to report H/W event.
			default: on.

	ekgdboc=	[X86,KGDB] Allow early kernel console debugging
			ekgdboc=kbd

			This is designed to be used in conjunction with
			the boot argument: earlyprintk=vga

	edd=		[EDD]
			Format: {"off" | "on" | "skip[mbr]"}

	efi=		[EFI]
			Format: { "old_map", "nochunk", "noruntime", "debug" }
			old_map [X86-64]: switch to the old ioremap-based EFI
			runtime services mapping. 32-bit still uses this one by
			default.
			nochunk: disable reading files in "chunks" in the EFI
			boot stub, as chunking can cause problems with some
			firmware implementations.
			noruntime : disable EFI runtime services support
			debug: enable misc debug output

	efi_no_storage_paranoia [EFI; X86]
			Using this parameter you can use more than 50% of
			your efi variable storage. Use this parameter only if
			you are really sure that your UEFI does sane gc and
			fulfills the spec otherwise your board may brick.

	efi_fake_mem=	nn[KMG]@ss[KMG]:aa[,nn[KMG]@ss[KMG]:aa,..] [EFI; X86]
			Add arbitrary attribute to specific memory range by
			updating original EFI memory map.
			Region of memory which aa attribute is added to is
			from ss to ss+nn.
			If efi_fake_mem=2G@4G:0x10000,2G@0x10a0000000:0x10000
			is specified, EFI_MEMORY_MORE_RELIABLE(0x10000)
			attribute is added to range 0x100000000-0x180000000 and
			0x10a0000000-0x1120000000.

			Using this parameter you can do debugging of EFI memmap
			related feature. For example, you can do debugging of
			Address Range Mirroring feature even if your box
			doesn't support it.

	efivar_ssdt=	[EFI; X86] Name of an EFI variable that contains an SSDT
			that is to be dynamically loaded by Linux. If there are
			multiple variables with the same name but with different
			vendor GUIDs, all of them will be loaded. See
			Documentation/acpi/ssdt-overlays.txt for details.


	eisa_irq_edge=	[PARISC,HW]
			See header of drivers/parisc/eisa.c.

	elanfreq=	[X86-32]
			See comment before function elanfreq_setup() in
			arch/x86/kernel/cpu/cpufreq/elanfreq.c.

	elevator=	[IOSCHED]
			Format: {"cfq" | "deadline" | "noop"}
			See Documentation/block/cfq-iosched.txt and
			Documentation/block/deadline-iosched.txt for details.

	elfcorehdr=[size[KMG]@]offset[KMG] [IA64,PPC,SH,X86,S390]
			Specifies physical address of start of kernel core
			image elf header and optionally the size. Generally
			kexec loader will pass this option to capture kernel.
			See Documentation/kdump/kdump.txt for details.

	enable_mtrr_cleanup [X86]
			The kernel tries to adjust MTRR layout from continuous
			to discrete, to make X server driver able to add WB
			entry later. This parameter enables that.

	enable_timer_pin_1 [X86]
			Enable PIN 1 of APIC timer
			Can be useful to work around chipset bugs
			(in particular on some ATI chipsets).
			The kernel tries to set a reasonable default.

	enforcing	[SELINUX] Set initial enforcing status.
			Format: {"0" | "1"}
			See security/selinux/Kconfig help text.
			0 -- permissive (log only, no denials).
			1 -- enforcing (deny and log).
			Default value is 0.
			Value can be changed at runtime via /selinux/enforce.

	erst_disable	[ACPI]
			Disable Error Record Serialization Table (ERST)
			support.

	ether=		[HW,NET] Ethernet cards parameters
			This option is obsoleted by the "netdev=" option, which
			has equivalent usage. See its documentation for details.

	evm=		[EVM]
			Format: { "fix" }
			Permit 'security.evm' to be updated regardless of
			current integrity status.

	failslab=
	fail_page_alloc=
	fail_make_request=[KNL]
			General fault injection mechanism.
			Format: <interval>,<probability>,<space>,<times>
			See also Documentation/fault-injection/.

	floppy=		[HW]
			See Documentation/blockdev/floppy.txt.

	force_pal_cache_flush
			[IA-64] Avoid check_sal_cache_flush which may hang on
			buggy SAL_CACHE_FLUSH implementations. Using this
			parameter will force ia64_sal_cache_flush to call
			ia64_pal_cache_flush instead of SAL_CACHE_FLUSH.

	forcepae [X86-32]
			Forcefully enable Physical Address Extension (PAE).
			Many Pentium M systems disable PAE but may have a
			functionally usable PAE implementation.
			Warning: use of this parameter will taint the kernel
			and may cause unknown problems.

	ftrace=[tracer]
			[FTRACE] will set and start the specified tracer
			as early as possible in order to facilitate early
			boot debugging.

	ftrace_dump_on_oops[=orig_cpu]
			[FTRACE] will dump the trace buffers on oops.
			If no parameter is passed, ftrace will dump
			buffers of all CPUs, but if you pass orig_cpu, it will
			dump only the buffer of the CPU that triggered the
			oops.

	ftrace_filter=[function-list]
			[FTRACE] Limit the functions traced by the function
			tracer at boot up. function-list is a comma separated
			list of functions. This list can be changed at run
			time by the set_ftrace_filter file in the debugfs
			tracing directory.

	ftrace_notrace=[function-list]
			[FTRACE] Do not trace the functions specified in
			function-list. This list can be changed at run time
			by the set_ftrace_notrace file in the debugfs
			tracing directory.

	ftrace_graph_filter=[function-list]
			[FTRACE] Limit the top level callers functions traced
			by the function graph tracer at boot up.
			function-list is a comma separated list of functions
			that can be changed at run time by the
			set_graph_function file in the debugfs tracing directory.

	ftrace_graph_notrace=[function-list]
			[FTRACE] Do not trace from the functions specified in
			function-list.  This list is a comma separated list of
			functions that can be changed at run time by the
			set_graph_notrace file in the debugfs tracing directory.

	ftrace_graph_max_depth=<uint>
			[FTRACE] Used with the function graph tracer. This is
			the max depth it will trace into a function. This value
			can be changed at run time by the max_graph_depth file
			in the tracefs tracing directory. default: 0 (no limit)

	gamecon.map[2|3]=
			[HW,JOY] Multisystem joystick and NES/SNES/PSX pad
			support via parallel port (up to 5 devices per port)
			Format: <port#>,<pad1>,<pad2>,<pad3>,<pad4>,<pad5>
			See also Documentation/input/joystick-parport.txt

	gamma=		[HW,DRM]

	gart_fix_e820=  [X86_64] disable the fix e820 for K8 GART
			Format: off | on
			default: on

	gcov_persist=	[GCOV] When non-zero (default), profiling data for
			kernel modules is saved and remains accessible via
			debugfs, even when the module is unloaded/reloaded.
			When zero, profiling data is discarded and associated
			debugfs files are removed at module unload time.

	goldfish	[X86] Enable the goldfish android emulator platform.
			Don't use this when you are not running on the
			android emulator

	gpt		[EFI] Forces disk with valid GPT signature but
			invalid Protective MBR to be treated as GPT. If the
			primary GPT is corrupted, it enables the backup/alternate
			GPT to be used instead.

	grcan.enable0=	[HW] Configuration of physical interface 0. Determines
			the "Enable 0" bit of the configuration register.
			Format: 0 | 1
			Default: 0
	grcan.enable1=	[HW] Configuration of physical interface 1. Determines
			the "Enable 0" bit of the configuration register.
			Format: 0 | 1
			Default: 0
	grcan.select=	[HW] Select which physical interface to use.
			Format: 0 | 1
			Default: 0
	grcan.txsize=	[HW] Sets the size of the tx buffer.
			Format: <unsigned int> such that (txsize & ~0x1fffc0) == 0.
			Default: 1024
	grcan.rxsize=	[HW] Sets the size of the rx buffer.
			Format: <unsigned int> such that (rxsize & ~0x1fffc0) == 0.
			Default: 1024

	gpio-mockup.gpio_mockup_ranges
			[HW] Sets the ranges of gpiochip of for this device.
			Format: <start1>,<end1>,<start2>,<end2>...

	hardlockup_all_cpu_backtrace=
			[KNL] Should the hard-lockup detector generate
			backtraces on all cpus.
			Format: <integer>

	hashdist=	[KNL,NUMA] Large hashes allocated during boot
			are distributed across NUMA nodes.  Defaults on
			for 64-bit NUMA, off otherwise.
			Format: 0 | 1 (for off | on)

	hcl=		[IA-64] SGI's Hardware Graph compatibility layer

	hd=		[EIDE] (E)IDE hard drive subsystem geometry
			Format: <cyl>,<head>,<sect>

	hest_disable	[ACPI]
			Disable Hardware Error Source Table (HEST) support;
			corresponding firmware-first mode error processing
			logic will be disabled.

	highmem=nn[KMG]	[KNL,BOOT] forces the highmem zone to have an exact
			size of <nn>. This works even on boxes that have no
			highmem otherwise. This also works to reduce highmem
			size on bigger boxes.

	highres=	[KNL] Enable/disable high resolution timer mode.
			Valid parameters: "on", "off"
			Default: "on"

	hisax=		[HW,ISDN]
			See Documentation/isdn/README.HiSax.

	hlt		[BUGS=ARM,SH]

	hpet=		[X86-32,HPET] option to control HPET usage
			Format: { enable (default) | disable | force |
				verbose }
			disable: disable HPET and use PIT instead
			force: allow force enabled of undocumented chips (ICH4,
				VIA, nVidia)
			verbose: show contents of HPET registers during setup

	hpet_mmap=	[X86, HPET_MMAP] Allow userspace to mmap HPET
			registers.  Default set by CONFIG_HPET_MMAP_DEFAULT.

	hugepages=	[HW,X86-32,IA-64] HugeTLB pages to allocate at boot.
	hugepagesz=	[HW,IA-64,PPC,X86-64] The size of the HugeTLB pages.
			On x86-64 and powerpc, this option can be specified
			multiple times interleaved with hugepages= to reserve
			huge pages of different sizes. Valid pages sizes on
			x86-64 are 2M (when the CPU supports "pse") and 1G
			(when the CPU supports the "pdpe1gb" cpuinfo flag).

	hvc_iucv=	[S390] Number of z/VM IUCV hypervisor console (HVC)
			       terminal devices. Valid values: 0..8
	hvc_iucv_allow=	[S390] Comma-separated list of z/VM user IDs.
			       If specified, z/VM IUCV HVC accepts connections
			       from listed z/VM user IDs only.

	hwthread_map=	[METAG] Comma-separated list of Linux cpu id to
			        hardware thread id mappings.
				Format: <cpu>:<hwthread>

	keep_bootcon	[KNL]
			Do not unregister boot console at start. This is only
			useful for debugging when something happens in the window
			between unregistering the boot console and initializing
			the real console.

	i2c_bus=	[HW] Override the default board specific I2C bus speed
			     or register an additional I2C bus that is not
			     registered from board initialization code.
			     Format:
			     <bus_id>,<clkrate>

	i8042.debug	[HW] Toggle i8042 debug mode
	i8042.unmask_kbd_data
			[HW] Enable printing of interrupt data from the KBD port
			     (disabled by default, and as a pre-condition
			     requires that i8042.debug=1 be enabled)
	i8042.direct	[HW] Put keyboard port into non-translated mode
	i8042.dumbkbd	[HW] Pretend that controller can only read data from
			     keyboard and cannot control its state
			     (Don't attempt to blink the leds)
	i8042.noaux	[HW] Don't check for auxiliary (== mouse) port
	i8042.nokbd	[HW] Don't check/create keyboard port
	i8042.noloop	[HW] Disable the AUX Loopback command while probing
			     for the AUX port
	i8042.nomux	[HW] Don't check presence of an active multiplexing
			     controller
	i8042.nopnp	[HW] Don't use ACPIPnP / PnPBIOS to discover KBD/AUX
			     controllers
	i8042.notimeout	[HW] Ignore timeout condition signalled by controller
	i8042.reset	[HW] Reset the controller during init, cleanup and
			     suspend-to-ram transitions, only during s2r
			     transitions, or never reset
			Format: { 1 | Y | y | 0 | N | n }
			1, Y, y: always reset controller
			0, N, n: don't ever reset controller
			Default: only on s2r transitions on x86; most other
			architectures force reset to be always executed
	i8042.unlock	[HW] Unlock (ignore) the keylock
	i8042.kbdreset  [HW] Reset device connected to KBD port

	i810=		[HW,DRM]

	i8k.ignore_dmi	[HW] Continue probing hardware even if DMI data
			indicates that the driver is running on unsupported
			hardware.
	i8k.force	[HW] Activate i8k driver even if SMM BIOS signature
			does not match list of supported models.
	i8k.power_status
			[HW] Report power status in /proc/i8k
			(disabled by default)
	i8k.restricted	[HW] Allow controlling fans only if SYS_ADMIN
			capability is set.

	i915.invert_brightness=
			[DRM] Invert the sense of the variable that is used to
			set the brightness of the panel backlight. Normally a
			brightness value of 0 indicates backlight switched off,
			and the maximum of the brightness value sets the backlight
			to maximum brightness. If this parameter is set to 0
			(default) and the machine requires it, or this parameter
			is set to 1, a brightness value of 0 sets the backlight
			to maximum brightness, and the maximum of the brightness
			value switches the backlight off.
			-1 -- never invert brightness
			 0 -- machine default
			 1 -- force brightness inversion

	icn=		[HW,ISDN]
			Format: <io>[,<membase>[,<icn_id>[,<icn_id2>]]]

	ide-core.nodma=	[HW] (E)IDE subsystem
			Format: =0.0 to prevent dma on hda, =0.1 hdb =1.0 hdc
			.vlb_clock .pci_clock .noflush .nohpa .noprobe .nowerr
			.cdrom .chs .ignore_cable are additional options
			See Documentation/ide/ide.txt.

	ide-generic.probe-mask= [HW] (E)IDE subsystem
			Format: <int>
			Probe mask for legacy ISA IDE ports.  Depending on
			platform up to 6 ports are supported, enabled by
			setting corresponding bits in the mask to 1.  The
			default value is 0x0, which has a special meaning.
			On systems that have PCI, it triggers scanning the
			PCI bus for the first and the second port, which
			are then probed.  On systems without PCI the value
			of 0x0 enables probing the two first ports as if it
			was 0x3.

	ide-pci-generic.all-generic-ide [HW] (E)IDE subsystem
			Claim all unknown PCI IDE storage controllers.

	idle=		[X86]
			Format: idle=poll, idle=halt, idle=nomwait
			Poll forces a polling idle loop that can slightly
			improve the performance of waking up a idle CPU, but
			will use a lot of power and make the system run hot.
			Not recommended.
			idle=halt: Halt is forced to be used for CPU idle.
			In such case C2/C3 won't be used again.
			idle=nomwait: Disable mwait for CPU C-states

	ieee754=	[MIPS] Select IEEE Std 754 conformance mode
			Format: { strict | legacy | 2008 | relaxed }
			Default: strict

			Choose which programs will be accepted for execution
			based on the IEEE 754 NaN encoding(s) supported by
			the FPU and the NaN encoding requested with the value
			of an ELF file header flag individually set by each
			binary.  Hardware implementations are permitted to
			support either or both of the legacy and the 2008 NaN
			encoding mode.

			Available settings are as follows:
			strict	accept binaries that request a NaN encoding
				supported by the FPU
			legacy	only accept legacy-NaN binaries, if supported
				by the FPU
			2008	only accept 2008-NaN binaries, if supported
				by the FPU
			relaxed	accept any binaries regardless of whether
				supported by the FPU

			The FPU emulator is always able to support both NaN
			encodings, so if no FPU hardware is present or it has
			been disabled with 'nofpu', then the settings of
			'legacy' and '2008' strap the emulator accordingly,
			'relaxed' straps the emulator for both legacy-NaN and
			2008-NaN, whereas 'strict' enables legacy-NaN only on
			legacy processors and both NaN encodings on MIPS32 or
			MIPS64 CPUs.

			The setting for ABS.fmt/NEG.fmt instruction execution
			mode generally follows that for the NaN encoding,
			except where unsupported by hardware.

	ignore_loglevel	[KNL]
			Ignore loglevel setting - this will print /all/
			kernel messages to the console. Useful for debugging.
			We also add it as printk module parameter, so users
			could change it dynamically, usually by
			/sys/module/printk/parameters/ignore_loglevel.

	ignore_rlimit_data
			Ignore RLIMIT_DATA setting for data mappings,
			print warning at first misuse.  Can be changed via
			/sys/module/kernel/parameters/ignore_rlimit_data.

	ihash_entries=	[KNL]
			Set number of hash buckets for inode cache.

	ima_appraise=	[IMA] appraise integrity measurements
			Format: { "off" | "enforce" | "fix" | "log" }
			default: "enforce"

	ima_appraise_tcb [IMA]
			The builtin appraise policy appraises all files
			owned by uid=0.

	ima_canonical_fmt [IMA]
			Use the canonical format for the binary runtime
			measurements, instead of host native format.

	ima_hash=	[IMA]
			Format: { md5 | sha1 | rmd160 | sha256 | sha384
				   | sha512 | ... }
			default: "sha1"

			The list of supported hash algorithms is defined
			in crypto/hash_info.h.

	ima_policy=	[IMA]
			The builtin measurement policy to load during IMA
			setup.  Specyfing "tcb" as the value, measures all
			programs exec'd, files mmap'd for exec, and all files
			opened with the read mode bit set by either the
			effective uid (euid=0) or uid=0.
			Format: "tcb"

	ima_tcb		[IMA] Deprecated.  Use ima_policy= instead.
			Load a policy which meets the needs of the Trusted
			Computing Base.  This means IMA will measure all
			programs exec'd, files mmap'd for exec, and all files
			opened for read by uid=0.

	ima_template=   [IMA]
			Select one of defined IMA measurements template formats.
			Formats: { "ima" | "ima-ng" | "ima-sig" }
			Default: "ima-ng"

	ima_template_fmt=
	                [IMA] Define a custom template format.
			Format: { "field1|...|fieldN" }

	ima.ahash_minsize= [IMA] Minimum file size for asynchronous hash usage
			Format: <min_file_size>
			Set the minimal file size for using asynchronous hash.
			If left unspecified, ahash usage is disabled.

			ahash performance varies for different data sizes on
			different crypto accelerators. This option can be used
			to achieve the best performance for a particular HW.

	ima.ahash_bufsize= [IMA] Asynchronous hash buffer size
			Format: <bufsize>
			Set hashing buffer size. Default: 4k.

			ahash performance varies for different chunk sizes on
			different crypto accelerators. This option can be used
			to achieve best performance for particular HW.

	init=		[KNL]
			Format: <full_path>
			Run specified binary instead of /sbin/init as init
			process.

	initcall_debug	[KNL] Trace initcalls as they are executed.  Useful
			for working out where the kernel is dying during
			startup.

	initcall_blacklist=  [KNL] Do not execute a comma-separated list of
			initcall functions.  Useful for debugging built-in
			modules and initcalls.

	initrd=		[BOOT] Specify the location of the initial ramdisk

	init_pkru=	[x86] Specify the default memory protection keys rights
			register contents for all processes.  0x55555554 by
			default (disallow access to all but pkey 0).  Can
			override in debugfs after boot.

	inport.irq=	[HW] Inport (ATI XL and Microsoft) busmouse driver
			Format: <irq>

	int_pln_enable  [x86] Enable power limit notification interrupt

	integrity_audit=[IMA]
			Format: { "0" | "1" }
			0 -- basic integrity auditing messages. (Default)
			1 -- additional integrity auditing messages.

	intel_iommu=	[DMAR] Intel IOMMU driver (DMAR) option
		on
			Enable intel iommu driver.
		off
			Disable intel iommu driver.
		igfx_off [Default Off]
			By default, gfx is mapped as normal device. If a gfx
			device has a dedicated DMAR unit, the DMAR unit is
			bypassed by not enabling DMAR with this option. In
			this case, gfx device will use physical address for
			DMA.
		forcedac [x86_64]
			With this option iommu will not optimize to look
			for io virtual address below 32-bit forcing dual
			address cycle on pci bus for cards supporting greater
			than 32-bit addressing. The default is to look
			for translation below 32-bit and if not available
			then look in the higher range.
		strict [Default Off]
			With this option on every unmap_single operation will
			result in a hardware IOTLB flush operation as opposed
			to batching them for performance.
		sp_off [Default Off]
			By default, super page will be supported if Intel IOMMU
			has the capability. With this option, super page will
			not be supported.
		ecs_off [Default Off]
			By default, extended context tables will be supported if
			the hardware advertises that it has support both for the
			extended tables themselves, and also PASID support. With
			this option set, extended tables will not be used even
			on hardware which claims to support them.
		tboot_noforce [Default Off]
			Do not force the Intel IOMMU enabled under tboot.
			By default, tboot will force Intel IOMMU on, which
			could harm performance of some high-throughput
			devices like 40GBit network cards, even if identity
			mapping is enabled.
			Note that using this option lowers the security
			provided by tboot because it makes the system
			vulnerable to DMA attacks.

	intel_idle.max_cstate=	[KNL,HW,ACPI,X86]
			0	disables intel_idle and fall back on acpi_idle.
			1 to 9	specify maximum depth of C-state.

	intel_pstate=  [X86]
		       disable
		         Do not enable intel_pstate as the default
		         scaling driver for the supported processors
		       passive
			 Use intel_pstate as a scaling driver, but configure it
			 to work with generic cpufreq governors (instead of
			 enabling its internal governor).  This mode cannot be
			 used along with the hardware-managed P-states (HWP)
			 feature.
		       force
			 Enable intel_pstate on systems that prohibit it by default
			 in favor of acpi-cpufreq. Forcing the intel_pstate driver
			 instead of acpi-cpufreq may disable platform features, such
			 as thermal controls and power capping, that rely on ACPI
			 P-States information being indicated to OSPM and therefore
			 should be used with caution. This option does not work with
			 processors that aren't supported by the intel_pstate driver
			 or on platforms that use pcc-cpufreq instead of acpi-cpufreq.
		       no_hwp
		         Do not enable hardware P state control (HWP)
			 if available.
		hwp_only
			Only load intel_pstate on systems which support
			hardware P state control (HWP) if available.
		support_acpi_ppc
			Enforce ACPI _PPC performance limits. If the Fixed ACPI
			Description Table, specifies preferred power management
			profile as "Enterprise Server" or "Performance Server",
			then this feature is turned on by default.
		per_cpu_perf_limits
			Allow per-logical-CPU P-State performance control limits using
			cpufreq sysfs interface

	intremap=	[X86-64, Intel-IOMMU]
			on	enable Interrupt Remapping (default)
			off	disable Interrupt Remapping
			nosid	disable Source ID checking
			no_x2apic_optout
				BIOS x2APIC opt-out request will be ignored
			nopost	disable Interrupt Posting

	iomem=		Disable strict checking of access to MMIO memory
		strict	regions from userspace.
		relaxed

	iommu=		[x86]
		off
		force
		noforce
		biomerge
		panic
		nopanic
		merge
		nomerge
		forcesac
		soft
		pt		[x86, IA-64]
		nobypass	[PPC/POWERNV]
			Disable IOMMU bypass, using IOMMU for PCI devices.

	iommu.passthrough=
			[ARM64] Configure DMA to bypass the IOMMU by default.
			Format: { "0" | "1" }
			0 - Use IOMMU translation for DMA.
			1 - Bypass the IOMMU for DMA.
			unset - Use IOMMU translation for DMA.

	io7=		[HW] IO7 for Marvel based alpha systems
			See comment before marvel_specify_io7 in
			arch/alpha/kernel/core_marvel.c.

	io_delay=	[X86] I/O delay method
		0x80
			Standard port 0x80 based delay
		0xed
			Alternate port 0xed based delay (needed on some systems)
		udelay
			Simple two microseconds delay
		none
			No delay

	ip=		[IP_PNP]
			See Documentation/filesystems/nfs/nfsroot.txt.

	irqaffinity=	[SMP] Set the default irq affinity mask
			The argument is a cpu list, as described above.

	irqfixup	[HW]
			When an interrupt is not handled search all handlers
			for it. Intended to get systems with badly broken
			firmware running.

	irqpoll		[HW]
			When an interrupt is not handled search all handlers
			for it. Also check all handlers each timer
			interrupt. Intended to get systems with badly broken
			firmware running.

	isapnp=		[ISAPNP]
			Format: <RDP>,<reset>,<pci_scan>,<verbosity>

	isolcpus=	[KNL,SMP] Isolate CPUs from the general scheduler.
			The argument is a cpu list, as described above.

			This option can be used to specify one or more CPUs
			to isolate from the general SMP balancing and scheduling
			algorithms. You can move a process onto or off an
			"isolated" CPU via the CPU affinity syscalls or cpuset.
			<cpu number> begins at 0 and the maximum value is
			"number of CPUs in system - 1".

			This option is the preferred way to isolate CPUs. The
			alternative -- manually setting the CPU mask of all
			tasks in the system -- can cause problems and
			suboptimal load balancer performance.

	iucv=		[HW,NET]

	ivrs_ioapic	[HW,X86_64]
			Provide an override to the IOAPIC-ID<->DEVICE-ID
			mapping provided in the IVRS ACPI table. For
			example, to map IOAPIC-ID decimal 10 to
			PCI device 00:14.0 write the parameter as:
				ivrs_ioapic[10]=00:14.0

	ivrs_hpet	[HW,X86_64]
			Provide an override to the HPET-ID<->DEVICE-ID
			mapping provided in the IVRS ACPI table. For
			example, to map HPET-ID decimal 0 to
			PCI device 00:14.0 write the parameter as:
				ivrs_hpet[0]=00:14.0

	ivrs_acpihid	[HW,X86_64]
			Provide an override to the ACPI-HID:UID<->DEVICE-ID
			mapping provided in the IVRS ACPI table. For
			example, to map UART-HID:UID AMD0020:0 to
			PCI device 00:14.5 write the parameter as:
				ivrs_acpihid[00:14.5]=AMD0020:0

	js=		[HW,JOY] Analog joystick
			See Documentation/input/joystick.txt.

	nokaslr		[KNL]
			When CONFIG_RANDOMIZE_BASE is set, this disables
			kernel and module base offset ASLR (Address Space
			Layout Randomization).

	kasan_multi_shot
			[KNL] Enforce KASAN (Kernel Address Sanitizer) to print
			report on every invalid memory access. Without this
			parameter KASAN will print report only for the first
			invalid access.

	keepinitrd	[HW,ARM]

	kernelcore=	[KNL,X86,IA-64,PPC]
			Format: nn[KMGTPE] | "mirror"
			This parameter
			specifies the amount of memory usable by the kernel
			for non-movable allocations.  The requested amount is
			spread evenly throughout all nodes in the system. The
			remaining memory in each node is used for Movable
			pages. In the event, a node is too small to have both
			kernelcore and Movable pages, kernelcore pages will
			take priority and other nodes will have a larger number
			of Movable pages.  The Movable zone is used for the
			allocation of pages that may be reclaimed or moved
			by the page migration subsystem.  This means that
			HugeTLB pages may not be allocated from this zone.
			Note that allocations like PTEs-from-HighMem still
			use the HighMem zone if it exists, and the Normal
			zone if it does not.

			Instead of specifying the amount of memory (nn[KMGTPE]),
			you can specify "mirror" option. In case "mirror"
			option is specified, mirrored (reliable) memory is used
			for non-movable allocations and remaining memory is used
			for Movable pages. nn[KMGTPE] and "mirror" are exclusive,
			so you can NOT specify nn[KMGTPE] and "mirror" at the same
			time.

	kgdbdbgp=	[KGDB,HW] kgdb over EHCI usb debug port.
			Format: <Controller#>[,poll interval]
			The controller # is the number of the ehci usb debug
			port as it is probed via PCI.  The poll interval is
			optional and is the number seconds in between
			each poll cycle to the debug port in case you need
			the functionality for interrupting the kernel with
			gdb or control-c on the dbgp connection.  When
			not using this parameter you use sysrq-g to break into
			the kernel debugger.

	kgdboc=		[KGDB,HW] kgdb over consoles.
			Requires a tty driver that supports console polling,
			or a supported polling keyboard driver (non-usb).
			 Serial only format: <serial_device>[,baud]
			 keyboard only format: kbd
			 keyboard and serial format: kbd,<serial_device>[,baud]
			Optional Kernel mode setting:
			 kms, kbd format: kms,kbd
			 kms, kbd and serial format: kms,kbd,<ser_dev>[,baud]

	kgdbwait	[KGDB] Stop kernel execution and enter the
			kernel debugger at the earliest opportunity.

	kmac=		[MIPS] korina ethernet MAC address.
			Configure the RouterBoard 532 series on-chip
			Ethernet adapter MAC address.

	kmemleak=	[KNL] Boot-time kmemleak enable/disable
			Valid arguments: on, off
			Default: on
			Built with CONFIG_DEBUG_KMEMLEAK_DEFAULT_OFF=y,
			the default is off.

	kmemcheck=	[X86] Boot-time kmemcheck enable/disable/one-shot mode
			Valid arguments: 0, 1, 2
			kmemcheck=0 (disabled)
			kmemcheck=1 (enabled)
			kmemcheck=2 (one-shot mode)
			Default: 2 (one-shot mode)

	kvm.ignore_msrs=[KVM] Ignore guest accesses to unhandled MSRs.
			Default is 0 (don't ignore, but inject #GP)

	kvm.mmu_audit=	[KVM] This is a R/W parameter which allows audit
			KVM MMU at runtime.
			Default is 0 (off)

	kvm-amd.nested=	[KVM,AMD] Allow nested virtualization in KVM/SVM.
			Default is 1 (enabled)

	kvm-amd.npt=	[KVM,AMD] Disable nested paging (virtualized MMU)
			for all guests.
			Default is 1 (enabled) if in 64-bit or 32-bit PAE mode.

	kvm-intel.ept=	[KVM,Intel] Disable extended page tables
			(virtualized MMU) support on capable Intel chips.
			Default is 1 (enabled)

	kvm-intel.emulate_invalid_guest_state=
			[KVM,Intel] Enable emulation of invalid guest states
			Default is 0 (disabled)

	kvm-intel.flexpriority=
			[KVM,Intel] Disable FlexPriority feature (TPR shadow).
			Default is 1 (enabled)

	kvm-intel.nested=
			[KVM,Intel] Enable VMX nesting (nVMX).
			Default is 0 (disabled)

	kvm-intel.unrestricted_guest=
			[KVM,Intel] Disable unrestricted guest feature
			(virtualized real and unpaged mode) on capable
			Intel chips. Default is 1 (enabled)

	kvm-intel.vpid=	[KVM,Intel] Disable Virtual Processor Identification
			feature (tagged TLBs) on capable Intel chips.
			Default is 1 (enabled)

	l2cr=		[PPC]

	l3cr=		[PPC]

	lapic		[X86-32,APIC] Enable the local APIC even if BIOS
			disabled it.

	lapic=		[x86,APIC] "notscdeadline" Do not use TSC deadline
			value for LAPIC timer one-shot implementation. Default
			back to the programmable timer unit in the LAPIC.

	lapic_timer_c2_ok	[X86,APIC] trust the local apic timer
			in C2 power state.

	libata.dma=	[LIBATA] DMA control
			libata.dma=0	  Disable all PATA and SATA DMA
			libata.dma=1	  PATA and SATA Disk DMA only
			libata.dma=2	  ATAPI (CDROM) DMA only
			libata.dma=4	  Compact Flash DMA only
			Combinations also work, so libata.dma=3 enables DMA
			for disks and CDROMs, but not CFs.

	libata.ignore_hpa=	[LIBATA] Ignore HPA limit
			libata.ignore_hpa=0	  keep BIOS limits (default)
			libata.ignore_hpa=1	  ignore limits, using full disk

	libata.noacpi	[LIBATA] Disables use of ACPI in libata suspend/resume
			when set.
			Format: <int>

	libata.force=	[LIBATA] Force configurations.  The format is comma
			separated list of "[ID:]VAL" where ID is
			PORT[.DEVICE].  PORT and DEVICE are decimal numbers
			matching port, link or device.  Basically, it matches
			the ATA ID string printed on console by libata.  If
			the whole ID part is omitted, the last PORT and DEVICE
			values are used.  If ID hasn't been specified yet, the
			configuration applies to all ports, links and devices.

			If only DEVICE is omitted, the parameter applies to
			the port and all links and devices behind it.  DEVICE
			number of 0 either selects the first device or the
			first fan-out link behind PMP device.  It does not
			select the host link.  DEVICE number of 15 selects the
			host link and device attached to it.

			The VAL specifies the configuration to force.  As long
			as there's no ambiguity shortcut notation is allowed.
			For example, both 1.5 and 1.5G would work for 1.5Gbps.
			The following configurations can be forced.

			* Cable type: 40c, 80c, short40c, unk, ign or sata.
			  Any ID with matching PORT is used.

			* SATA link speed limit: 1.5Gbps or 3.0Gbps.

			* Transfer mode: pio[0-7], mwdma[0-4] and udma[0-7].
			  udma[/][16,25,33,44,66,100,133] notation is also
			  allowed.

			* [no]ncq: Turn on or off NCQ.

			* [no]ncqtrim: Turn off queued DSM TRIM.

			* nohrst, nosrst, norst: suppress hard, soft
                          and both resets.

			* rstonce: only attempt one reset during
			  hot-unplug link recovery

			* dump_id: dump IDENTIFY data.

			* atapi_dmadir: Enable ATAPI DMADIR bridge support

			* disable: Disable this device.

			If there are multiple matching configurations changing
			the same attribute, the last one is used.

	memblock=debug	[KNL] Enable memblock debug messages.

	load_ramdisk=	[RAM] List of ramdisks to load from floppy
			See Documentation/blockdev/ramdisk.txt.

	lockd.nlm_grace_period=P  [NFS] Assign grace period.
			Format: <integer>

	lockd.nlm_tcpport=N	[NFS] Assign TCP port.
			Format: <integer>

	lockd.nlm_timeout=T	[NFS] Assign timeout value.
			Format: <integer>

	lockd.nlm_udpport=M	[NFS] Assign UDP port.
			Format: <integer>

	locktorture.nreaders_stress= [KNL]
			Set the number of locking read-acquisition kthreads.
			Defaults to being automatically set based on the
			number of online CPUs.

	locktorture.nwriters_stress= [KNL]
			Set the number of locking write-acquisition kthreads.

	locktorture.onoff_holdoff= [KNL]
			Set time (s) after boot for CPU-hotplug testing.

	locktorture.onoff_interval= [KNL]
			Set time (s) between CPU-hotplug operations, or
			zero to disable CPU-hotplug testing.

	locktorture.shuffle_interval= [KNL]
			Set task-shuffle interval (jiffies).  Shuffling
			tasks allows some CPUs to go into dyntick-idle
			mode during the locktorture test.

	locktorture.shutdown_secs= [KNL]
			Set time (s) after boot system shutdown.  This
			is useful for hands-off automated testing.

	locktorture.stat_interval= [KNL]
			Time (s) between statistics printk()s.

	locktorture.stutter= [KNL]
			Time (s) to stutter testing, for example,
			specifying five seconds causes the test to run for
			five seconds, wait for five seconds, and so on.
			This tests the locking primitive's ability to
			transition abruptly to and from idle.

	locktorture.torture_runnable= [BOOT]
			Start locktorture running at boot time.

	locktorture.torture_type= [KNL]
			Specify the locking implementation to test.

	locktorture.verbose= [KNL]
			Enable additional printk() statements.

	logibm.irq=	[HW,MOUSE] Logitech Bus Mouse Driver
			Format: <irq>

	loglevel=	All Kernel Messages with a loglevel smaller than the
			console loglevel will be printed to the console. It can
			also be changed with klogd or other programs. The
			loglevels are defined as follows:

			0 (KERN_EMERG)		system is unusable
			1 (KERN_ALERT)		action must be taken immediately
			2 (KERN_CRIT)		critical conditions
			3 (KERN_ERR)		error conditions
			4 (KERN_WARNING)	warning conditions
			5 (KERN_NOTICE)		normal but significant condition
			6 (KERN_INFO)		informational
			7 (KERN_DEBUG)		debug-level messages

	log_buf_len=n[KMG]	Sets the size of the printk ring buffer,
			in bytes.  n must be a power of two and greater
			than the minimal size. The minimal size is defined
			by LOG_BUF_SHIFT kernel config parameter. There is
			also CONFIG_LOG_CPU_MAX_BUF_SHIFT config parameter
			that allows to increase the default size depending on
			the number of CPUs. See init/Kconfig for more details.

	logo.nologo	[FB] Disables display of the built-in Linux logo.
			This may be used to provide more screen space for
			kernel log messages and is useful when debugging
			kernel boot problems.

	lp=0		[LP]	Specify parallel ports to use, e.g,
	lp=port[,port...]	lp=none,parport0 (lp0 not configured, lp1 uses
	lp=reset		first parallel port). 'lp=0' disables the
	lp=auto			printer driver. 'lp=reset' (which can be
				specified in addition to the ports) causes
				attached printers to be reset. Using
				lp=port1,port2,... specifies the parallel ports
				to associate lp devices with, starting with
				lp0. A port specification may be 'none' to skip
				that lp device, or a parport name such as
				'parport0'. Specifying 'lp=auto' instead of a
				port specification list means that device IDs
				from each port should be examined, to see if
				an IEEE 1284-compliant printer is attached; if
				so, the driver will manage that printer.
				See also header of drivers/char/lp.c.

	lpj=n		[KNL]
			Sets loops_per_jiffy to given constant, thus avoiding
			time-consuming boot-time autodetection (up to 250 ms per
			CPU). 0 enables autodetection (default). To determine
			the correct value for your kernel, boot with normal
			autodetection and see what value is printed. Note that
			on SMP systems the preset will be applied to all CPUs,
			which is likely to cause problems if your CPUs need
			significantly divergent settings. An incorrect value
			will cause delays in the kernel to be wrong, leading to
			unpredictable I/O errors and other breakage. Although
			unlikely, in the extreme case this might damage your
			hardware.

	ltpc=		[NET]
			Format: <io>,<irq>,<dma>

	machvec=	[IA-64] Force the use of a particular machine-vector
			(machvec) in a generic kernel.
			Example: machvec=hpzx1_swiotlb

	machtype=	[Loongson] Share the same kernel image file between different
			 yeeloong laptop.
			Example: machtype=lemote-yeeloong-2f-7inch

	max_addr=nn[KMG]	[KNL,BOOT,ia64] All physical memory greater
			than or equal to this physical address is ignored.

	maxcpus=	[SMP] Maximum number of processors that	an SMP kernel
			will bring up during bootup.  maxcpus=n : n >= 0 limits
			the kernel to bring up 'n' processors. Surely after
			bootup you can bring up the other plugged cpu by executing
			"echo 1 > /sys/devices/system/cpu/cpuX/online". So maxcpus
			only takes effect during system bootup.
			While n=0 is a special case, it is equivalent to "nosmp",
			which also disables the IO APIC.

	max_loop=	[LOOP] The number of loop block devices that get
	(loop.max_loop)	unconditionally pre-created at init time. The default
			number is configured by BLK_DEV_LOOP_MIN_COUNT. Instead
			of statically allocating a predefined number, loop
			devices can be requested on-demand with the
			/dev/loop-control interface.

	mce		[X86-32] Machine Check Exception

	mce=option	[X86-64] See Documentation/x86/x86_64/boot-options.txt

	md=		[HW] RAID subsystems devices and level
			See Documentation/admin-guide/md.rst.

	mdacon=		[MDA]
			Format: <first>,<last>
			Specifies range of consoles to be captured by the MDA.

	mem=nn[KMG]	[KNL,BOOT] Force usage of a specific amount of memory
			Amount of memory to be used when the kernel is not able
			to see the whole system memory or for test.
			[X86] Work as limiting max address. Use together
			with memmap= to avoid physical address space collisions.
			Without memmap= PCI devices could be placed at addresses
			belonging to unused RAM.

	mem=nopentium	[BUGS=X86-32] Disable usage of 4MB pages for kernel
			memory.

	memchunk=nn[KMG]
			[KNL,SH] Allow user to override the default size for
			per-device physically contiguous DMA buffers.

        memhp_default_state=online/offline
			[KNL] Set the initial state for the memory hotplug
			onlining policy. If not specified, the default value is
			set according to the
			CONFIG_MEMORY_HOTPLUG_DEFAULT_ONLINE kernel config
			option.
			See Documentation/memory-hotplug.txt.

	memmap=exactmap	[KNL,X86] Enable setting of an exact
			E820 memory map, as specified by the user.
			Such memmap=exactmap lines can be constructed based on
			BIOS output or other requirements. See the memmap=nn@ss
			option description.

	memmap=nn[KMG]@ss[KMG]
			[KNL] Force usage of a specific region of memory.
			Region of memory to be used is from ss to ss+nn.

	memmap=nn[KMG]#ss[KMG]
			[KNL,ACPI] Mark specific memory as ACPI data.
			Region of memory to be marked is from ss to ss+nn.

	memmap=nn[KMG]$ss[KMG]
			[KNL,ACPI] Mark specific memory as reserved.
			Region of memory to be reserved is from ss to ss+nn.
			Example: Exclude memory from 0x18690000-0x1869ffff
			         memmap=64K$0x18690000
			         or
			         memmap=0x10000$0x18690000

	memmap=nn[KMG]!ss[KMG]
			[KNL,X86] Mark specific memory as protected.
			Region of memory to be used, from ss to ss+nn.
			The memory region may be marked as e820 type 12 (0xc)
			and is NVDIMM or ADR memory.

	memory_corruption_check=0/1 [X86]
			Some BIOSes seem to corrupt the first 64k of
			memory when doing things like suspend/resume.
			Setting this option will scan the memory
			looking for corruption.  Enabling this will
			both detect corruption and prevent the kernel
			from using the memory being corrupted.
			However, its intended as a diagnostic tool; if
			repeatable BIOS-originated corruption always
			affects the same memory, you can use memmap=
			to prevent the kernel from using that memory.

	memory_corruption_check_size=size [X86]
			By default it checks for corruption in the low
			64k, making this memory unavailable for normal
			use.  Use this parameter to scan for
			corruption in more or less memory.

	memory_corruption_check_period=seconds [X86]
			By default it checks for corruption every 60
			seconds.  Use this parameter to check at some
			other rate.  0 disables periodic checking.

	memtest=	[KNL,X86,ARM] Enable memtest
			Format: <integer>
			default : 0 <disable>
			Specifies the number of memtest passes to be
			performed. Each pass selects another test
			pattern from a given set of patterns. Memtest
			fills the memory with this pattern, validates
			memory contents and reserves bad memory
			regions that are detected.

	mem_sleep_default=	[SUSPEND] Default system suspend mode:
			s2idle  - Suspend-To-Idle
			shallow - Power-On Suspend or equivalent (if supported)
			deep    - Suspend-To-RAM or equivalent (if supported)
			See Documentation/power/states.txt.

	meye.*=		[HW] Set MotionEye Camera parameters
			See Documentation/video4linux/meye.txt.

	mfgpt_irq=	[IA-32] Specify the IRQ to use for the
			Multi-Function General Purpose Timers on AMD Geode
			platforms.

	mfgptfix	[X86-32] Fix MFGPT timers on AMD Geode platforms when
			the BIOS has incorrectly applied a workaround. TinyBIOS
			version 0.98 is known to be affected, 0.99 fixes the
			problem by letting the user disable the workaround.

	mga=		[HW,DRM]

	min_addr=nn[KMG]	[KNL,BOOT,ia64] All physical memory below this
			physical address is ignored.

	mini2440=	[ARM,HW,KNL]
			Format:[0..2][b][c][t]
			Default: "0tb"
			MINI2440 configuration specification:
			0 - The attached screen is the 3.5" TFT
			1 - The attached screen is the 7" TFT
			2 - The VGA Shield is attached (1024x768)
			Leaving out the screen size parameter will not load
			the TFT driver, and the framebuffer will be left
			unconfigured.
			b - Enable backlight. The TFT backlight pin will be
			linked to the kernel VESA blanking code and a GPIO
			LED. This parameter is not necessary when using the
			VGA shield.
			c - Enable the s3c camera interface.
			t - Reserved for enabling touchscreen support. The
			touchscreen support is not enabled in the mainstream
			kernel as of 2.6.30, a preliminary port can be found
			in the "bleeding edge" mini2440 support kernel at
			http://repo.or.cz/w/linux-2.6/mini2440.git

	mminit_loglevel=
			[KNL] When CONFIG_DEBUG_MEMORY_INIT is set, this
			parameter allows control of the logging verbosity for
			the additional memory initialisation checks. A value
			of 0 disables mminit logging and a level of 4 will
			log everything. Information is printed at KERN_DEBUG
			so loglevel=8 may also need to be specified.

	module.sig_enforce
			[KNL] When CONFIG_MODULE_SIG is set, this means that
			modules without (valid) signatures will fail to load.
			Note that if CONFIG_MODULE_SIG_FORCE is set, that
			is always true, so this option does nothing.

	module_blacklist=  [KNL] Do not load a comma-separated list of
			modules.  Useful for debugging problem modules.

	mousedev.tap_time=
			[MOUSE] Maximum time between finger touching and
			leaving touchpad surface for touch to be considered
			a tap and be reported as a left button click (for
			touchpads working in absolute mode only).
			Format: <msecs>
	mousedev.xres=	[MOUSE] Horizontal screen resolution, used for devices
			reporting absolute coordinates, such as tablets
	mousedev.yres=	[MOUSE] Vertical screen resolution, used for devices
			reporting absolute coordinates, such as tablets

	movablecore=nn[KMG]	[KNL,X86,IA-64,PPC] This parameter
			is similar to kernelcore except it specifies the
			amount of memory used for migratable allocations.
			If both kernelcore and movablecore is specified,
			then kernelcore will be at *least* the specified
			value but may be more. If movablecore on its own
			is specified, the administrator must be careful
			that the amount of memory usable for all allocations
			is not too small.

	movable_node	[KNL] Boot-time switch to enable the effects
			of CONFIG_MOVABLE_NODE=y. See mm/Kconfig for details.

	MTD_Partition=	[MTD]
			Format: <name>,<region-number>,<size>,<offset>

	MTD_Region=	[MTD] Format:
			<name>,<region-number>[,<base>,<size>,<buswidth>,<altbuswidth>]

	mtdparts=	[MTD]
			See drivers/mtd/cmdlinepart.c.

	multitce=off	[PPC]  This parameter disables the use of the pSeries
			firmware feature for updating multiple TCE entries
			at a time.

	onenand.bdry=	[HW,MTD] Flex-OneNAND Boundary Configuration

			Format: [die0_boundary][,die0_lock][,die1_boundary][,die1_lock]

			boundary - index of last SLC block on Flex-OneNAND.
				   The remaining blocks are configured as MLC blocks.
			lock	 - Configure if Flex-OneNAND boundary should be locked.
				   Once locked, the boundary cannot be changed.
				   1 indicates lock status, 0 indicates unlock status.

	mtdset=		[ARM]
			ARM/S3C2412 JIVE boot control

			See arch/arm/mach-s3c2412/mach-jive.c

	mtouchusb.raw_coordinates=
			[HW] Make the MicroTouch USB driver use raw coordinates
			('y', default) or cooked coordinates ('n')

	mtrr_chunk_size=nn[KMG] [X86]
			used for mtrr cleanup. It is largest continuous chunk
			that could hold holes aka. UC entries.

	mtrr_gran_size=nn[KMG] [X86]
			Used for mtrr cleanup. It is granularity of mtrr block.
			Default is 1.
			Large value could prevent small alignment from
			using up MTRRs.

	mtrr_spare_reg_nr=n [X86]
			Format: <integer>
			Range: 0,7 : spare reg number
			Default : 1
			Used for mtrr cleanup. It is spare mtrr entries number.
			Set to 2 or more if your graphical card needs more.

	n2=		[NET] SDL Inc. RISCom/N2 synchronous serial card

	netdev=		[NET] Network devices parameters
			Format: <irq>,<io>,<mem_start>,<mem_end>,<name>
			Note that mem_start is often overloaded to mean
			something different and driver-specific.
			This usage is only documented in each driver source
			file if at all.

	nf_conntrack.acct=
			[NETFILTER] Enable connection tracking flow accounting
			0 to disable accounting
			1 to enable accounting
			Default value is 0.

	nfsaddrs=	[NFS] Deprecated.  Use ip= instead.
			See Documentation/filesystems/nfs/nfsroot.txt.

	nfsroot=	[NFS] nfs root filesystem for disk-less boxes.
			See Documentation/filesystems/nfs/nfsroot.txt.

	nfsrootdebug	[NFS] enable nfsroot debugging messages.
			See Documentation/filesystems/nfs/nfsroot.txt.

	nfs.callback_nr_threads=
			[NFSv4] set the total number of threads that the
			NFS client will assign to service NFSv4 callback
			requests.

	nfs.callback_tcpport=
			[NFS] set the TCP port on which the NFSv4 callback
			channel should listen.

	nfs.cache_getent=
			[NFS] sets the pathname to the program which is used
			to update the NFS client cache entries.

	nfs.cache_getent_timeout=
			[NFS] sets the timeout after which an attempt to
			update a cache entry is deemed to have failed.

	nfs.idmap_cache_timeout=
			[NFS] set the maximum lifetime for idmapper cache
			entries.

	nfs.enable_ino64=
			[NFS] enable 64-bit inode numbers.
			If zero, the NFS client will fake up a 32-bit inode
			number for the readdir() and stat() syscalls instead
			of returning the full 64-bit number.
			The default is to return 64-bit inode numbers.

	nfs.max_session_cb_slots=
			[NFSv4.1] Sets the maximum number of session
			slots the client will assign to the callback
			channel. This determines the maximum number of
			callbacks the client will process in parallel for
			a particular server.

	nfs.max_session_slots=
			[NFSv4.1] Sets the maximum number of session slots
			the client will attempt to negotiate with the server.
			This limits the number of simultaneous RPC requests
			that the client can send to the NFSv4.1 server.
			Note that there is little point in setting this
			value higher than the max_tcp_slot_table_limit.

	nfs.nfs4_disable_idmapping=
			[NFSv4] When set to the default of '1', this option
			ensures that both the RPC level authentication
			scheme and the NFS level operations agree to use
			numeric uids/gids if the mount is using the
			'sec=sys' security flavour. In effect it is
			disabling idmapping, which can make migration from
			legacy NFSv2/v3 systems to NFSv4 easier.
			Servers that do not support this mode of operation
			will be autodetected by the client, and it will fall
			back to using the idmapper.
			To turn off this behaviour, set the value to '0'.
	nfs.nfs4_unique_id=
			[NFS4] Specify an additional fixed unique ident-
			ification string that NFSv4 clients can insert into
			their nfs_client_id4 string.  This is typically a
			UUID that is generated at system install time.

	nfs.send_implementation_id =
			[NFSv4.1] Send client implementation identification
			information in exchange_id requests.
			If zero, no implementation identification information
			will be sent.
			The default is to send the implementation identification
			information.

	nfs.recover_lost_locks =
			[NFSv4] Attempt to recover locks that were lost due
			to a lease timeout on the server. Please note that
			doing this risks data corruption, since there are
			no guarantees that the file will remain unchanged
			after the locks are lost.
			If you want to enable the kernel legacy behaviour of
			attempting to recover these locks, then set this
			parameter to '1'.
			The default parameter value of '0' causes the kernel
			not to attempt recovery of lost locks.

	nfs4.layoutstats_timer =
			[NFSv4.2] Change the rate at which the kernel sends
			layoutstats to the pNFS metadata server.

			Setting this to value to 0 causes the kernel to use
			whatever value is the default set by the layout
			driver. A non-zero value sets the minimum interval
			in seconds between layoutstats transmissions.

	nfsd.nfs4_disable_idmapping=
			[NFSv4] When set to the default of '1', the NFSv4
			server will return only numeric uids and gids to
			clients using auth_sys, and will accept numeric uids
			and gids from such clients.  This is intended to ease
			migration from NFSv2/v3.

<<<<<<< HEAD
	objlayoutdriver.osd_login_prog=
			[NFS] [OBJLAYOUT] sets the pathname to the program which
			is used to automatically discover and login into new
			osd-targets. Please see:
			Documentation/filesystems/pnfs.txt for more explanations

	nmi_debug=	[KNL,SH] Specify one or more actions to take
=======
	nmi_debug=	[KNL,AVR32,SH] Specify one or more actions to take
>>>>>>> 76b2a303
			when a NMI is triggered.
			Format: [state][,regs][,debounce][,die]

	nmi_watchdog=	[KNL,BUGS=X86] Debugging features for SMP kernels
			Format: [panic,][nopanic,][num]
			Valid num: 0 or 1
			0 - turn hardlockup detector in nmi_watchdog off
			1 - turn hardlockup detector in nmi_watchdog on
			When panic is specified, panic when an NMI watchdog
			timeout occurs (or 'nopanic' to override the opposite
			default). To disable both hard and soft lockup detectors,
			please see 'nowatchdog'.
			This is useful when you use a panic=... timeout and
			need the box quickly up again.

	netpoll.carrier_timeout=
			[NET] Specifies amount of time (in seconds) that
			netpoll should wait for a carrier. By default netpoll
			waits 4 seconds.

	no387		[BUGS=X86-32] Tells the kernel to use the 387 maths
			emulation library even if a 387 maths coprocessor
			is present.

	no_console_suspend
			[HW] Never suspend the console
			Disable suspending of consoles during suspend and
			hibernate operations.  Once disabled, debugging
			messages can reach various consoles while the rest
			of the system is being put to sleep (ie, while
			debugging driver suspend/resume hooks).  This may
			not work reliably with all consoles, but is known
			to work with serial and VGA consoles.
			To facilitate more flexible debugging, we also add
			console_suspend, a printk module parameter to control
			it. Users could use console_suspend (usually
			/sys/module/printk/parameters/console_suspend) to
			turn on/off it dynamically.

	noaliencache	[MM, NUMA, SLAB] Disables the allocation of alien
			caches in the slab allocator.  Saves per-node memory,
			but will impact performance.

	noalign		[KNL,ARM]

	noapic		[SMP,APIC] Tells the kernel to not make use of any
			IOAPICs that may be present in the system.

	noautogroup	Disable scheduler automatic task group creation.

	nobats		[PPC] Do not use BATs for mapping kernel lowmem
			on "Classic" PPC cores.

	nocache		[ARM]

	noclflush	[BUGS=X86] Don't use the CLFLUSH instruction

	nodelayacct	[KNL] Disable per-task delay accounting

	nodsp		[SH] Disable hardware DSP at boot time.

	noefi		Disable EFI runtime services support.

	noexec		[IA-64]

	noexec		[X86]
			On X86-32 available only on PAE configured kernels.
			noexec=on: enable non-executable mappings (default)
			noexec=off: disable non-executable mappings

	nosmap		[X86]
			Disable SMAP (Supervisor Mode Access Prevention)
			even if it is supported by processor.

	nosmep		[X86]
			Disable SMEP (Supervisor Mode Execution Prevention)
			even if it is supported by processor.

	noexec32	[X86-64]
			This affects only 32-bit executables.
			noexec32=on: enable non-executable mappings (default)
				read doesn't imply executable mappings
			noexec32=off: disable non-executable mappings
				read implies executable mappings

	nofpu		[MIPS,SH] Disable hardware FPU at boot time.

	nofxsr		[BUGS=X86-32] Disables x86 floating point extended
			register save and restore. The kernel will only save
			legacy floating-point registers on task switch.

	nohugeiomap	[KNL,x86] Disable kernel huge I/O mappings.

	nosmt		[KNL,S390] Disable symmetric multithreading (SMT).
			Equivalent to smt=1.

	noxsave		[BUGS=X86] Disables x86 extended register state save
			and restore using xsave. The kernel will fallback to
			enabling legacy floating-point and sse state.

	noxsaveopt	[X86] Disables xsaveopt used in saving x86 extended
			register states. The kernel will fall back to use
			xsave to save the states. By using this parameter,
			performance of saving the states is degraded because
			xsave doesn't support modified optimization while
			xsaveopt supports it on xsaveopt enabled systems.

	noxsaves	[X86] Disables xsaves and xrstors used in saving and
			restoring x86 extended register state in compacted
			form of xsave area. The kernel will fall back to use
			xsaveopt and xrstor to save and restore the states
			in standard form of xsave area. By using this
			parameter, xsave area per process might occupy more
			memory on xsaves enabled systems.

	nohlt		[BUGS=ARM,SH] Tells the kernel that the sleep(SH) or
			wfi(ARM) instruction doesn't work correctly and not to
			use it. This is also useful when using JTAG debugger.

	no_file_caps	Tells the kernel not to honor file capabilities.  The
			only way then for a file to be executed with privilege
			is to be setuid root or executed by root.

	nohalt		[IA-64] Tells the kernel not to use the power saving
			function PAL_HALT_LIGHT when idle. This increases
			power-consumption. On the positive side, it reduces
			interrupt wake-up latency, which may improve performance
			in certain environments such as networked servers or
			real-time systems.

	nohibernate	[HIBERNATION] Disable hibernation and resume.

	nohz=		[KNL] Boottime enable/disable dynamic ticks
			Valid arguments: on, off
			Default: on

	nohz_full=	[KNL,BOOT]
			The argument is a cpu list, as described above.
			In kernels built with CONFIG_NO_HZ_FULL=y, set
			the specified list of CPUs whose tick will be stopped
			whenever possible. The boot CPU will be forced outside
			the range to maintain the timekeeping.
			The CPUs in this range must also be included in the
			rcu_nocbs= set.

	noiotrap	[SH] Disables trapped I/O port accesses.

	noirqdebug	[X86-32] Disables the code which attempts to detect and
			disable unhandled interrupt sources.

	no_timer_check	[X86,APIC] Disables the code which tests for
			broken timer IRQ sources.

	noisapnp	[ISAPNP] Disables ISA PnP code.

	noinitrd	[RAM] Tells the kernel not to load any configured
			initial RAM disk.

	nointremap	[X86-64, Intel-IOMMU] Do not enable interrupt
			remapping.
			[Deprecated - use intremap=off]

	nointroute	[IA-64]

	noinvpcid	[X86] Disable the INVPCID cpu feature.

	nojitter	[IA-64] Disables jitter checking for ITC timers.

	no-kvmclock	[X86,KVM] Disable paravirtualized KVM clock driver

	no-kvmapf	[X86,KVM] Disable paravirtualized asynchronous page
			fault handling.

	no-vmw-sched-clock
			[X86,PV_OPS] Disable paravirtualized VMware scheduler
			clock and use the default one.

	no-steal-acc    [X86,KVM] Disable paravirtualized steal time accounting.
			steal time is computed, but won't influence scheduler
			behaviour

	nolapic		[X86-32,APIC] Do not enable or use the local APIC.

	nolapic_timer	[X86-32,APIC] Do not use the local APIC timer.

	noltlbs		[PPC] Do not use large page/tlb entries for kernel
			lowmem mapping on PPC40x and PPC8xx

	nomca		[IA-64] Disable machine check abort handling

	nomce		[X86-32] Disable Machine Check Exception

	nomfgpt		[X86-32] Disable Multi-Function General Purpose
			Timer usage (for AMD Geode machines).

	nonmi_ipi	[X86] Disable using NMI IPIs during panic/reboot to
			shutdown the other cpus.  Instead use the REBOOT_VECTOR
			irq.

	nomodule	Disable module load

	nopat		[X86] Disable PAT (page attribute table extension of
			pagetables) support.

	norandmaps	Don't use address space randomization.  Equivalent to
			echo 0 > /proc/sys/kernel/randomize_va_space

	noreplace-paravirt	[X86,IA-64,PV_OPS] Don't patch paravirt_ops

	noreplace-smp	[X86-32,SMP] Don't replace SMP instructions
			with UP alternatives

	nordrand	[X86] Disable kernel use of the RDRAND and
			RDSEED instructions even if they are supported
			by the processor.  RDRAND and RDSEED are still
			available to user space applications.

	noresume	[SWSUSP] Disables resume and restores original swap
			space.

	no-scroll	[VGA] Disables scrollback.
			This is required for the Braillex ib80-piezo Braille
			reader made by F.H. Papenmeier (Germany).

	nosbagart	[IA-64]

	nosep		[BUGS=X86-32] Disables x86 SYSENTER/SYSEXIT support.

	nosmp		[SMP] Tells an SMP kernel to act as a UP kernel,
			and disable the IO APIC.  legacy for "maxcpus=0".

	nosoftlockup	[KNL] Disable the soft-lockup detector.

	nosync		[HW,M68K] Disables sync negotiation for all devices.

	notsc		[BUGS=X86-32] Disable Time Stamp Counter

	nowatchdog	[KNL] Disable both lockup detectors, i.e.
                        soft-lockup and NMI watchdog (hard-lockup).

	nowb		[ARM]

	nox2apic	[X86-64,APIC] Do not enable x2APIC mode.

	cpu0_hotplug	[X86] Turn on CPU0 hotplug feature when
			CONFIG_BOOTPARAM_HOTPLUG_CPU0 is off.
			Some features depend on CPU0. Known dependencies are:
			1. Resume from suspend/hibernate depends on CPU0.
			Suspend/hibernate will fail if CPU0 is offline and you
			need to online CPU0 before suspend/hibernate.
			2. PIC interrupts also depend on CPU0. CPU0 can't be
			removed if a PIC interrupt is detected.
			It's said poweroff/reboot may depend on CPU0 on some
			machines although I haven't seen such issues so far
			after CPU0 is offline on a few tested machines.
			If the dependencies are under your control, you can
			turn on cpu0_hotplug.

	nptcg=		[IA-64] Override max number of concurrent global TLB
			purges which is reported from either PAL_VM_SUMMARY or
			SAL PALO.

	nr_cpus=	[SMP] Maximum number of processors that	an SMP kernel
			could support.  nr_cpus=n : n >= 1 limits the kernel to
			support 'n' processors. It could be larger than the
			number of already plugged CPU during bootup, later in
			runtime you can physically add extra cpu until it reaches
			n. So during boot up some boot time memory for per-cpu
			variables need be pre-allocated for later physical cpu
			hot plugging.

	nr_uarts=	[SERIAL] maximum number of UARTs to be registered.

	numa_balancing=	[KNL,X86] Enable or disable automatic NUMA balancing.
			Allowed values are enable and disable

	numa_zonelist_order= [KNL, BOOT] Select zonelist order for NUMA.
			one of ['zone', 'node', 'default'] can be specified
			This can be set from sysctl after boot.
			See Documentation/sysctl/vm.txt for details.

	ohci1394_dma=early	[HW] enable debugging via the ohci1394 driver.
			See Documentation/debugging-via-ohci1394.txt for more
			info.

	olpc_ec_timeout= [OLPC] ms delay when issuing EC commands
			Rather than timing out after 20 ms if an EC
			command is not properly ACKed, override the length
			of the timeout.  We have interrupts disabled while
			waiting for the ACK, so if this is set too high
			interrupts *may* be lost!

	omap_mux=	[OMAP] Override bootloader pin multiplexing.
			Format: <mux_mode0.mode_name=value>...
			For example, to override I2C bus2:
			omap_mux=i2c2_scl.i2c2_scl=0x100,i2c2_sda.i2c2_sda=0x100

	oprofile.timer=	[HW]
			Use timer interrupt instead of performance counters

	oprofile.cpu_type=	Force an oprofile cpu type
			This might be useful if you have an older oprofile
			userland or if you want common events.
			Format: { arch_perfmon }
			arch_perfmon: [X86] Force use of architectural
				perfmon on Intel CPUs instead of the
				CPU specific event set.
			timer: [X86] Force use of architectural NMI
				timer mode (see also oprofile.timer
				for generic hr timer mode)

	oops=panic	Always panic on oopses. Default is to just kill the
			process, but there is a small probability of
			deadlocking the machine.
			This will also cause panics on machine check exceptions.
			Useful together with panic=30 to trigger a reboot.

	OSS		[HW,OSS]
			See Documentation/sound/oss/oss-parameters.txt

	page_owner=	[KNL] Boot-time page_owner enabling option.
			Storage of the information about who allocated
			each page is disabled in default. With this switch,
			we can turn it on.
			on: enable the feature

	page_poison=	[KNL] Boot-time parameter changing the state of
			poisoning on the buddy allocator.
			off: turn off poisoning
			on: turn on poisoning

	panic=		[KNL] Kernel behaviour on panic: delay <timeout>
			timeout > 0: seconds before rebooting
			timeout = 0: wait forever
			timeout < 0: reboot immediately
			Format: <timeout>

	panic_on_warn	panic() instead of WARN().  Useful to cause kdump
			on a WARN().

	crash_kexec_post_notifiers
			Run kdump after running panic-notifiers and dumping
			kmsg. This only for the users who doubt kdump always
			succeeds in any situation.
			Note that this also increases risks of kdump failure,
			because some panic notifiers can make the crashed
			kernel more unstable.

	parkbd.port=	[HW] Parallel port number the keyboard adapter is
			connected to, default is 0.
			Format: <parport#>
	parkbd.mode=	[HW] Parallel port keyboard adapter mode of operation,
			0 for XT, 1 for AT (default is AT).
			Format: <mode>

	parport=	[HW,PPT] Specify parallel ports. 0 disables.
			Format: { 0 | auto | 0xBBB[,IRQ[,DMA]] }
			Use 'auto' to force the driver to use any
			IRQ/DMA settings detected (the default is to
			ignore detected IRQ/DMA settings because of
			possible conflicts). You can specify the base
			address, IRQ, and DMA settings; IRQ and DMA
			should be numbers, or 'auto' (for using detected
			settings on that particular port), or 'nofifo'
			(to avoid using a FIFO even if it is detected).
			Parallel ports are assigned in the order they
			are specified on the command line, starting
			with parport0.

	parport_init_mode=	[HW,PPT]
			Configure VIA parallel port to operate in
			a specific mode. This is necessary on Pegasos
			computer where firmware has no options for setting
			up parallel port mode and sets it to spp.
			Currently this function knows 686a and 8231 chips.
			Format: [spp|ps2|epp|ecp|ecpepp]

	pause_on_oops=
			Halt all CPUs after the first oops has been printed for
			the specified number of seconds.  This is to be used if
			your oopses keep scrolling off the screen.

	pcbit=		[HW,ISDN]

	pcd.		[PARIDE]
			See header of drivers/block/paride/pcd.c.
			See also Documentation/blockdev/paride.txt.

	pci=option[,option...]	[PCI] various PCI subsystem options:
		earlydump	[X86] dump PCI config space before the kernel
			        changes anything
		off		[X86] don't probe for the PCI bus
		bios		[X86-32] force use of PCI BIOS, don't access
				the hardware directly. Use this if your machine
				has a non-standard PCI host bridge.
		nobios		[X86-32] disallow use of PCI BIOS, only direct
				hardware access methods are allowed. Use this
				if you experience crashes upon bootup and you
				suspect they are caused by the BIOS.
		conf1		[X86] Force use of PCI Configuration Access
				Mechanism 1 (config address in IO port 0xCF8,
				data in IO port 0xCFC, both 32-bit).
		conf2		[X86] Force use of PCI Configuration Access
				Mechanism 2 (IO port 0xCF8 is an 8-bit port for
				the function, IO port 0xCFA, also 8-bit, sets
				bus number. The config space is then accessed
				through ports 0xC000-0xCFFF).
				See http://wiki.osdev.org/PCI for more info
				on the configuration access mechanisms.
		noaer		[PCIE] If the PCIEAER kernel config parameter is
				enabled, this kernel boot option can be used to
				disable the use of PCIE advanced error reporting.
		nodomains	[PCI] Disable support for multiple PCI
				root domains (aka PCI segments, in ACPI-speak).
		nommconf	[X86] Disable use of MMCONFIG for PCI
				Configuration
		check_enable_amd_mmconf [X86] check for and enable
				properly configured MMIO access to PCI
				config space on AMD family 10h CPU
		nomsi		[MSI] If the PCI_MSI kernel config parameter is
				enabled, this kernel boot option can be used to
				disable the use of MSI interrupts system-wide.
		noioapicquirk	[APIC] Disable all boot interrupt quirks.
				Safety option to keep boot IRQs enabled. This
				should never be necessary.
		ioapicreroute	[APIC] Enable rerouting of boot IRQs to the
				primary IO-APIC for bridges that cannot disable
				boot IRQs. This fixes a source of spurious IRQs
				when the system masks IRQs.
		noioapicreroute	[APIC] Disable workaround that uses the
				boot IRQ equivalent of an IRQ that connects to
				a chipset where boot IRQs cannot be disabled.
				The opposite of ioapicreroute.
		biosirq		[X86-32] Use PCI BIOS calls to get the interrupt
				routing table. These calls are known to be buggy
				on several machines and they hang the machine
				when used, but on other computers it's the only
				way to get the interrupt routing table. Try
				this option if the kernel is unable to allocate
				IRQs or discover secondary PCI buses on your
				motherboard.
		rom		[X86] Assign address space to expansion ROMs.
				Use with caution as certain devices share
				address decoders between ROMs and other
				resources.
		norom		[X86] Do not assign address space to
				expansion ROMs that do not already have
				BIOS assigned address ranges.
		nobar		[X86] Do not assign address space to the
				BARs that weren't assigned by the BIOS.
		irqmask=0xMMMM	[X86] Set a bit mask of IRQs allowed to be
				assigned automatically to PCI devices. You can
				make the kernel exclude IRQs of your ISA cards
				this way.
		pirqaddr=0xAAAAA	[X86] Specify the physical address
				of the PIRQ table (normally generated
				by the BIOS) if it is outside the
				F0000h-100000h range.
		lastbus=N	[X86] Scan all buses thru bus #N. Can be
				useful if the kernel is unable to find your
				secondary buses and you want to tell it
				explicitly which ones they are.
		assign-busses	[X86] Always assign all PCI bus
				numbers ourselves, overriding
				whatever the firmware may have done.
		usepirqmask	[X86] Honor the possible IRQ mask stored
				in the BIOS $PIR table. This is needed on
				some systems with broken BIOSes, notably
				some HP Pavilion N5400 and Omnibook XE3
				notebooks. This will have no effect if ACPI
				IRQ routing is enabled.
		noacpi		[X86] Do not use ACPI for IRQ routing
				or for PCI scanning.
		use_crs		[X86] Use PCI host bridge window information
				from ACPI.  On BIOSes from 2008 or later, this
				is enabled by default.  If you need to use this,
				please report a bug.
		nocrs		[X86] Ignore PCI host bridge windows from ACPI.
			        If you need to use this, please report a bug.
		routeirq	Do IRQ routing for all PCI devices.
				This is normally done in pci_enable_device(),
				so this option is a temporary workaround
				for broken drivers that don't call it.
		skip_isa_align	[X86] do not align io start addr, so can
				handle more pci cards
		noearly		[X86] Don't do any early type 1 scanning.
				This might help on some broken boards which
				machine check when some devices' config space
				is read. But various workarounds are disabled
				and some IOMMU drivers will not work.
		bfsort		Sort PCI devices into breadth-first order.
				This sorting is done to get a device
				order compatible with older (<= 2.4) kernels.
		nobfsort	Don't sort PCI devices into breadth-first order.
		pcie_bus_tune_off	Disable PCIe MPS (Max Payload Size)
				tuning and use the BIOS-configured MPS defaults.
		pcie_bus_safe	Set every device's MPS to the largest value
				supported by all devices below the root complex.
		pcie_bus_perf	Set device MPS to the largest allowable MPS
				based on its parent bus. Also set MRRS (Max
				Read Request Size) to the largest supported
				value (no larger than the MPS that the device
				or bus can support) for best performance.
		pcie_bus_peer2peer	Set every device's MPS to 128B, which
				every device is guaranteed to support. This
				configuration allows peer-to-peer DMA between
				any pair of devices, possibly at the cost of
				reduced performance.  This also guarantees
				that hot-added devices will work.
		cbiosize=nn[KMG]	The fixed amount of bus space which is
				reserved for the CardBus bridge's IO window.
				The default value is 256 bytes.
		cbmemsize=nn[KMG]	The fixed amount of bus space which is
				reserved for the CardBus bridge's memory
				window. The default value is 64 megabytes.
		resource_alignment=
				Format:
				[<order of align>@][<domain>:]<bus>:<slot>.<func>[; ...]
				[<order of align>@]pci:<vendor>:<device>\
						[:<subvendor>:<subdevice>][; ...]
				Specifies alignment and device to reassign
				aligned memory resources.
				If <order of align> is not specified,
				PAGE_SIZE is used as alignment.
				PCI-PCI bridge can be specified, if resource
				windows need to be expanded.
				To specify the alignment for several
				instances of a device, the PCI vendor,
				device, subvendor, and subdevice may be
				specified, e.g., 4096@pci:8086:9c22:103c:198f
		ecrc=		Enable/disable PCIe ECRC (transaction layer
				end-to-end CRC checking).
				bios: Use BIOS/firmware settings. This is the
				the default.
				off: Turn ECRC off
				on: Turn ECRC on.
		hpiosize=nn[KMG]	The fixed amount of bus space which is
				reserved for hotplug bridge's IO window.
				Default size is 256 bytes.
		hpmemsize=nn[KMG]	The fixed amount of bus space which is
				reserved for hotplug bridge's memory window.
				Default size is 2 megabytes.
		hpbussize=nn	The minimum amount of additional bus numbers
				reserved for buses below a hotplug bridge.
				Default is 1.
		realloc=	Enable/disable reallocating PCI bridge resources
				if allocations done by BIOS are too small to
				accommodate resources required by all child
				devices.
				off: Turn realloc off
				on: Turn realloc on
		realloc		same as realloc=on
		noari		do not use PCIe ARI.
		pcie_scan_all	Scan all possible PCIe devices.  Otherwise we
				only look for one device below a PCIe downstream
				port.

	pcie_aspm=	[PCIE] Forcibly enable or disable PCIe Active State Power
			Management.
		off	Disable ASPM.
		force	Enable ASPM even on devices that claim not to support it.
			WARNING: Forcing ASPM on may cause system lockups.

	pcie_hp=	[PCIE] PCI Express Hotplug driver options:
		nomsi	Do not use MSI for PCI Express Native Hotplug (this
			makes all PCIe ports use INTx for hotplug services).

	pcie_ports=	[PCIE] PCIe ports handling:
		auto	Ask the BIOS whether or not to use native PCIe services
			associated with PCIe ports (PME, hot-plug, AER).  Use
			them only if that is allowed by the BIOS.
		native	Use native PCIe services associated with PCIe ports
			unconditionally.
		compat	Treat PCIe ports as PCI-to-PCI bridges, disable the PCIe
			ports driver.

	pcie_port_pm=	[PCIE] PCIe port power management handling:
		off	Disable power management of all PCIe ports
		force	Forcibly enable power management of all PCIe ports

	pcie_pme=	[PCIE,PM] Native PCIe PME signaling options:
		nomsi	Do not use MSI for native PCIe PME signaling (this makes
			all PCIe root ports use INTx for all services).

	pcmv=		[HW,PCMCIA] BadgePAD 4

	pd_ignore_unused
			[PM]
			Keep all power-domains already enabled by bootloader on,
			even if no driver has claimed them. This is useful
			for debug and development, but should not be
			needed on a platform with proper driver support.

	pd.		[PARIDE]
			See Documentation/blockdev/paride.txt.

	pdcchassis=	[PARISC,HW] Disable/Enable PDC Chassis Status codes at
			boot time.
			Format: { 0 | 1 }
			See arch/parisc/kernel/pdc_chassis.c

	percpu_alloc=	Select which percpu first chunk allocator to use.
			Currently supported values are "embed" and "page".
			Archs may support subset or none of the	selections.
			See comments in mm/percpu.c for details on each
			allocator.  This parameter is primarily	for debugging
			and performance comparison.

	pf.		[PARIDE]
			See Documentation/blockdev/paride.txt.

	pg.		[PARIDE]
			See Documentation/blockdev/paride.txt.

	pirq=		[SMP,APIC] Manual mp-table setup
			See Documentation/x86/i386/IO-APIC.txt.

	plip=		[PPT,NET] Parallel port network link
			Format: { parport<nr> | timid | 0 }
			See also Documentation/parport.txt.

	pmtmr=		[X86] Manual setup of pmtmr I/O Port.
			Override pmtimer IOPort with a hex value.
			e.g. pmtmr=0x508

	pnp.debug=1	[PNP]
			Enable PNP debug messages (depends on the
			CONFIG_PNP_DEBUG_MESSAGES option).  Change at run-time
			via /sys/module/pnp/parameters/debug.  We always show
			current resource usage; turning this on also shows
			possible settings and some assignment information.

	pnpacpi=	[ACPI]
			{ off }

	pnpbios=	[ISAPNP]
			{ on | off | curr | res | no-curr | no-res }

	pnp_reserve_irq=
			[ISAPNP] Exclude IRQs for the autoconfiguration

	pnp_reserve_dma=
			[ISAPNP] Exclude DMAs for the autoconfiguration

	pnp_reserve_io=	[ISAPNP] Exclude I/O ports for the autoconfiguration
			Ranges are in pairs (I/O port base and size).

	pnp_reserve_mem=
			[ISAPNP] Exclude memory regions for the
			autoconfiguration.
			Ranges are in pairs (memory base and size).

	ports=		[IP_VS_FTP] IPVS ftp helper module
			Default is 21.
			Up to 8 (IP_VS_APP_MAX_PORTS) ports
			may be specified.
			Format: <port>,<port>....

	powersave=off	[PPC] This option disables power saving features.
			It specifically disables cpuidle and sets the
			platform machine description specific power_save
			function to NULL. On Idle the CPU just reduces
			execution priority.

	ppc_strict_facility_enable
			[PPC] This option catches any kernel floating point,
			Altivec, VSX and SPE outside of regions specifically
			allowed (eg kernel_enable_fpu()/kernel_disable_fpu()).
			There is some performance impact when enabling this.

	print-fatal-signals=
			[KNL] debug: print fatal signals

			If enabled, warn about various signal handling
			related application anomalies: too many signals,
			too many POSIX.1 timers, fatal signals causing a
			coredump - etc.

			If you hit the warning due to signal overflow,
			you might want to try "ulimit -i unlimited".

			default: off.

	printk.always_kmsg_dump=
			Trigger kmsg_dump for cases other than kernel oops or
			panics
			Format: <bool>  (1/Y/y=enable, 0/N/n=disable)
			default: disabled

	printk.devkmsg={on,off,ratelimit}
			Control writing to /dev/kmsg.
			on - unlimited logging to /dev/kmsg from userspace
			off - logging to /dev/kmsg disabled
			ratelimit - ratelimit the logging
			Default: ratelimit

	printk.time=	Show timing data prefixed to each printk message line
			Format: <bool>  (1/Y/y=enable, 0/N/n=disable)

	processor.max_cstate=	[HW,ACPI]
			Limit processor to maximum C-state
			max_cstate=9 overrides any DMI blacklist limit.

	processor.nocst	[HW,ACPI]
			Ignore the _CST method to determine C-states,
			instead using the legacy FADT method

	profile=	[KNL] Enable kernel profiling via /proc/profile
			Format: [schedule,]<number>
			Param: "schedule" - profile schedule points.
			Param: <number> - step/bucket size as a power of 2 for
				statistical time based profiling.
			Param: "sleep" - profile D-state sleeping (millisecs).
				Requires CONFIG_SCHEDSTATS
			Param: "kvm" - profile VM exits.

	prompt_ramdisk=	[RAM] List of RAM disks to prompt for floppy disk
			before loading.
			See Documentation/blockdev/ramdisk.txt.

	psmouse.proto=	[HW,MOUSE] Highest PS2 mouse protocol extension to
			probe for; one of (bare|imps|exps|lifebook|any).
	psmouse.rate=	[HW,MOUSE] Set desired mouse report rate, in reports
			per second.
	psmouse.resetafter=	[HW,MOUSE]
			Try to reset the device after so many bad packets
			(0 = never).
	psmouse.resolution=
			[HW,MOUSE] Set desired mouse resolution, in dpi.
	psmouse.smartscroll=
			[HW,MOUSE] Controls Logitech smartscroll autorepeat.
			0 = disabled, 1 = enabled (default).

	pstore.backend=	Specify the name of the pstore backend to use

	pt.		[PARIDE]
			See Documentation/blockdev/paride.txt.

	pty.legacy_count=
			[KNL] Number of legacy pty's. Overwrites compiled-in
			default number.

	quiet		[KNL] Disable most log messages

	r128=		[HW,DRM]

	raid=		[HW,RAID]
			See Documentation/admin-guide/md.rst.

	ramdisk_size=	[RAM] Sizes of RAM disks in kilobytes
			See Documentation/blockdev/ramdisk.txt.

	ras=option[,option,...]	[KNL] RAS-specific options

		cec_disable	[X86]
				Disable the Correctable Errors Collector,
				see CONFIG_RAS_CEC help text.

	rcu_nocbs=	[KNL]
			The argument is a cpu list, as described above.

			In kernels built with CONFIG_RCU_NOCB_CPU=y, set
			the specified list of CPUs to be no-callback CPUs.
			Invocation of these CPUs' RCU callbacks will
			be offloaded to "rcuox/N" kthreads created for
			that purpose, where "x" is "b" for RCU-bh, "p"
			for RCU-preempt, and "s" for RCU-sched, and "N"
			is the CPU number.  This reduces OS jitter on the
			offloaded CPUs, which can be useful for HPC and
			real-time workloads.  It can also improve energy
			efficiency for asymmetric multiprocessors.

	rcu_nocb_poll	[KNL]
			Rather than requiring that offloaded CPUs
			(specified by rcu_nocbs= above) explicitly
			awaken the corresponding "rcuoN" kthreads,
			make these kthreads poll for callbacks.
			This improves the real-time response for the
			offloaded CPUs by relieving them of the need to
			wake up the corresponding kthread, but degrades
			energy efficiency by requiring that the kthreads
			periodically wake up to do the polling.

	rcutree.blimit=	[KNL]
			Set maximum number of finished RCU callbacks to
			process in one batch.

	rcutree.dump_tree=	[KNL]
			Dump the structure of the rcu_node combining tree
			out at early boot.  This is used for diagnostic
			purposes, to verify correct tree setup.

	rcutree.gp_cleanup_delay=	[KNL]
			Set the number of jiffies to delay each step of
			RCU grace-period cleanup.  This only has effect
			when CONFIG_RCU_TORTURE_TEST_SLOW_CLEANUP is set.

	rcutree.gp_init_delay=	[KNL]
			Set the number of jiffies to delay each step of
			RCU grace-period initialization.  This only has
			effect when CONFIG_RCU_TORTURE_TEST_SLOW_INIT
			is set.

	rcutree.gp_preinit_delay=	[KNL]
			Set the number of jiffies to delay each step of
			RCU grace-period pre-initialization, that is,
			the propagation of recent CPU-hotplug changes up
			the rcu_node combining tree.  This only has effect
			when CONFIG_RCU_TORTURE_TEST_SLOW_PREINIT is set.

	rcutree.rcu_fanout_exact= [KNL]
			Disable autobalancing of the rcu_node combining
			tree.  This is used by rcutorture, and might
			possibly be useful for architectures having high
			cache-to-cache transfer latencies.

	rcutree.rcu_fanout_leaf= [KNL]
			Change the number of CPUs assigned to each
			leaf rcu_node structure.  Useful for very
			large systems, which will choose the value 64,
			and for NUMA systems with large remote-access
			latencies, which will choose a value aligned
			with the appropriate hardware boundaries.

	rcutree.jiffies_till_sched_qs= [KNL]
			Set required age in jiffies for a
			given grace period before RCU starts
			soliciting quiescent-state help from
			rcu_note_context_switch().

	rcutree.jiffies_till_first_fqs= [KNL]
			Set delay from grace-period initialization to
			first attempt to force quiescent states.
			Units are jiffies, minimum value is zero,
			and maximum value is HZ.

	rcutree.jiffies_till_next_fqs= [KNL]
			Set delay between subsequent attempts to force
			quiescent states.  Units are jiffies, minimum
			value is one, and maximum value is HZ.

	rcutree.kthread_prio= 	 [KNL,BOOT]
			Set the SCHED_FIFO priority of the RCU per-CPU
			kthreads (rcuc/N). This value is also used for
			the priority of the RCU boost threads (rcub/N)
			and for the RCU grace-period kthreads (rcu_bh,
			rcu_preempt, and rcu_sched). If RCU_BOOST is
			set, valid values are 1-99 and the default is 1
			(the least-favored priority).  Otherwise, when
			RCU_BOOST is not set, valid values are 0-99 and
			the default is zero (non-realtime operation).

	rcutree.rcu_nocb_leader_stride= [KNL]
			Set the number of NOCB kthread groups, which
			defaults to the square root of the number of
			CPUs.  Larger numbers reduces the wakeup overhead
			on the per-CPU grace-period kthreads, but increases
			that same overhead on each group's leader.

	rcutree.qhimark= [KNL]
			Set threshold of queued RCU callbacks beyond which
			batch limiting is disabled.

	rcutree.qlowmark= [KNL]
			Set threshold of queued RCU callbacks below which
			batch limiting is re-enabled.

	rcutree.rcu_idle_gp_delay= [KNL]
			Set wakeup interval for idle CPUs that have
			RCU callbacks (RCU_FAST_NO_HZ=y).

	rcutree.rcu_idle_lazy_gp_delay= [KNL]
			Set wakeup interval for idle CPUs that have
			only "lazy" RCU callbacks (RCU_FAST_NO_HZ=y).
			Lazy RCU callbacks are those which RCU can
			prove do nothing more than free memory.

	rcutree.rcu_kick_kthreads= [KNL]
			Cause the grace-period kthread to get an extra
			wake_up() if it sleeps three times longer than
			it should at force-quiescent-state time.
			This wake_up() will be accompanied by a
			WARN_ONCE() splat and an ftrace_dump().

	rcuperf.gp_exp= [KNL]
			Measure performance of expedited synchronous
			grace-period primitives.

	rcuperf.holdoff= [KNL]
			Set test-start holdoff period.  The purpose of
			this parameter is to delay the start of the
			test until boot completes in order to avoid
			interference.

	rcuperf.nreaders= [KNL]
			Set number of RCU readers.  The value -1 selects
			N, where N is the number of CPUs.  A value
			"n" less than -1 selects N-n+1, where N is again
			the number of CPUs.  For example, -2 selects N
			(the number of CPUs), -3 selects N+1, and so on.
			A value of "n" less than or equal to -N selects
			a single reader.

	rcuperf.nwriters= [KNL]
			Set number of RCU writers.  The values operate
			the same as for rcuperf.nreaders.
			N, where N is the number of CPUs

	rcuperf.perf_runnable= [BOOT]
			Start rcuperf running at boot time.

	rcuperf.shutdown= [KNL]
			Shut the system down after performance tests
			complete.  This is useful for hands-off automated
			testing.

	rcuperf.perf_type= [KNL]
			Specify the RCU implementation to test.

	rcuperf.verbose= [KNL]
			Enable additional printk() statements.

	rcutorture.cbflood_inter_holdoff= [KNL]
			Set holdoff time (jiffies) between successive
			callback-flood tests.

	rcutorture.cbflood_intra_holdoff= [KNL]
			Set holdoff time (jiffies) between successive
			bursts of callbacks within a given callback-flood
			test.

	rcutorture.cbflood_n_burst= [KNL]
			Set the number of bursts making up a given
			callback-flood test.  Set this to zero to
			disable callback-flood testing.

	rcutorture.cbflood_n_per_burst= [KNL]
			Set the number of callbacks to be registered
			in a given burst of a callback-flood test.

	rcutorture.fqs_duration= [KNL]
			Set duration of force_quiescent_state bursts
			in microseconds.

	rcutorture.fqs_holdoff= [KNL]
			Set holdoff time within force_quiescent_state bursts
			in microseconds.

	rcutorture.fqs_stutter= [KNL]
			Set wait time between force_quiescent_state bursts
			in seconds.

	rcutorture.gp_cond= [KNL]
			Use conditional/asynchronous update-side
			primitives, if available.

	rcutorture.gp_exp= [KNL]
			Use expedited update-side primitives, if available.

	rcutorture.gp_normal= [KNL]
			Use normal (non-expedited) asynchronous
			update-side primitives, if available.

	rcutorture.gp_sync= [KNL]
			Use normal (non-expedited) synchronous
			update-side primitives, if available.  If all
			of rcutorture.gp_cond=, rcutorture.gp_exp=,
			rcutorture.gp_normal=, and rcutorture.gp_sync=
			are zero, rcutorture acts as if is interpreted
			they are all non-zero.

	rcutorture.n_barrier_cbs= [KNL]
			Set callbacks/threads for rcu_barrier() testing.

	rcutorture.nfakewriters= [KNL]
			Set number of concurrent RCU writers.  These just
			stress RCU, they don't participate in the actual
			test, hence the "fake".

	rcutorture.nreaders= [KNL]
			Set number of RCU readers.  The value -1 selects
			N-1, where N is the number of CPUs.  A value
			"n" less than -1 selects N-n-2, where N is again
			the number of CPUs.  For example, -2 selects N
			(the number of CPUs), -3 selects N+1, and so on.

	rcutorture.object_debug= [KNL]
			Enable debug-object double-call_rcu() testing.

	rcutorture.onoff_holdoff= [KNL]
			Set time (s) after boot for CPU-hotplug testing.

	rcutorture.onoff_interval= [KNL]
			Set time (s) between CPU-hotplug operations, or
			zero to disable CPU-hotplug testing.

	rcutorture.shuffle_interval= [KNL]
			Set task-shuffle interval (s).  Shuffling tasks
			allows some CPUs to go into dyntick-idle mode
			during the rcutorture test.

	rcutorture.shutdown_secs= [KNL]
			Set time (s) after boot system shutdown.  This
			is useful for hands-off automated testing.

	rcutorture.stall_cpu= [KNL]
			Duration of CPU stall (s) to test RCU CPU stall
			warnings, zero to disable.

	rcutorture.stall_cpu_holdoff= [KNL]
			Time to wait (s) after boot before inducing stall.

	rcutorture.stat_interval= [KNL]
			Time (s) between statistics printk()s.

	rcutorture.stutter= [KNL]
			Time (s) to stutter testing, for example, specifying
			five seconds causes the test to run for five seconds,
			wait for five seconds, and so on.  This tests RCU's
			ability to transition abruptly to and from idle.

	rcutorture.test_boost= [KNL]
			Test RCU priority boosting?  0=no, 1=maybe, 2=yes.
			"Maybe" means test if the RCU implementation
			under test support RCU priority boosting.

	rcutorture.test_boost_duration= [KNL]
			Duration (s) of each individual boost test.

	rcutorture.test_boost_interval= [KNL]
			Interval (s) between each boost test.

	rcutorture.test_no_idle_hz= [KNL]
			Test RCU's dyntick-idle handling.  See also the
			rcutorture.shuffle_interval parameter.

	rcutorture.torture_runnable= [BOOT]
			Start rcutorture running at boot time.

	rcutorture.torture_type= [KNL]
			Specify the RCU implementation to test.

	rcutorture.verbose= [KNL]
			Enable additional printk() statements.

	rcupdate.rcu_cpu_stall_suppress= [KNL]
			Suppress RCU CPU stall warning messages.

	rcupdate.rcu_cpu_stall_timeout= [KNL]
			Set timeout for RCU CPU stall warning messages.

	rcupdate.rcu_expedited= [KNL]
			Use expedited grace-period primitives, for
			example, synchronize_rcu_expedited() instead
			of synchronize_rcu().  This reduces latency,
			but can increase CPU utilization, degrade
			real-time latency, and degrade energy efficiency.
			No effect on CONFIG_TINY_RCU kernels.

	rcupdate.rcu_normal= [KNL]
			Use only normal grace-period primitives,
			for example, synchronize_rcu() instead of
			synchronize_rcu_expedited().  This improves
			real-time latency, CPU utilization, and
			energy efficiency, but can expose users to
			increased grace-period latency.  This parameter
			overrides rcupdate.rcu_expedited.  No effect on
			CONFIG_TINY_RCU kernels.

	rcupdate.rcu_normal_after_boot= [KNL]
			Once boot has completed (that is, after
			rcu_end_inkernel_boot() has been invoked), use
			only normal grace-period primitives.  No effect
			on CONFIG_TINY_RCU kernels.

	rcupdate.rcu_task_stall_timeout= [KNL]
			Set timeout in jiffies for RCU task stall warning
			messages.  Disable with a value less than or equal
			to zero.

	rcupdate.rcu_self_test= [KNL]
			Run the RCU early boot self tests

	rcupdate.rcu_self_test_bh= [KNL]
			Run the RCU bh early boot self tests

	rcupdate.rcu_self_test_sched= [KNL]
			Run the RCU sched early boot self tests

	rdinit=		[KNL]
			Format: <full_path>
			Run specified binary instead of /init from the ramdisk,
			used for early userspace startup. See initrd.

	reboot=		[KNL]
			Format (x86 or x86_64):
				[w[arm] | c[old] | h[ard] | s[oft] | g[pio]] \
				[[,]s[mp]#### \
				[[,]b[ios] | a[cpi] | k[bd] | t[riple] | e[fi] | p[ci]] \
				[[,]f[orce]
			Where reboot_mode is one of warm (soft) or cold (hard) or gpio,
			      reboot_type is one of bios, acpi, kbd, triple, efi, or pci,
			      reboot_force is either force or not specified,
			      reboot_cpu is s[mp]#### with #### being the processor
					to be used for rebooting.

	relax_domain_level=
			[KNL, SMP] Set scheduler's default relax_domain_level.
			See Documentation/cgroup-v1/cpusets.txt.

	reserve=	[KNL,BUGS] Force the kernel to ignore some iomem area

	reservetop=	[X86-32]
			Format: nn[KMG]
			Reserves a hole at the top of the kernel virtual
			address space.

	reservelow=	[X86]
			Format: nn[K]
			Set the amount of memory to reserve for BIOS at
			the bottom of the address space.

	reset_devices	[KNL] Force drivers to reset the underlying device
			during initialization.

	resume=		[SWSUSP]
			Specify the partition device for software suspend
			Format:
			{/dev/<dev> | PARTUUID=<uuid> | <int>:<int> | <hex>}

	resume_offset=	[SWSUSP]
			Specify the offset from the beginning of the partition
			given by "resume=" at which the swap header is located,
			in <PAGE_SIZE> units (needed only for swap files).
			See  Documentation/power/swsusp-and-swap-files.txt

	resumedelay=	[HIBERNATION] Delay (in seconds) to pause before attempting to
			read the resume files

	resumewait	[HIBERNATION] Wait (indefinitely) for resume device to show up.
			Useful for devices that are detected asynchronously
			(e.g. USB and MMC devices).

	hibernate=	[HIBERNATION]
		noresume	Don't check if there's a hibernation image
				present during boot.
		nocompress	Don't compress/decompress hibernation images.
		no		Disable hibernation and resume.
		protect_image	Turn on image protection during restoration
				(that will set all pages holding image data
				during restoration read-only).

	retain_initrd	[RAM] Keep initrd memory after extraction

	rfkill.default_state=
		0	"airplane mode".  All wifi, bluetooth, wimax, gps, fm,
			etc. communication is blocked by default.
		1	Unblocked.

	rfkill.master_switch_mode=
		0	The "airplane mode" button does nothing.
		1	The "airplane mode" button toggles between everything
			blocked and the previous configuration.
		2	The "airplane mode" button toggles between everything
			blocked and everything unblocked.

	rhash_entries=	[KNL,NET]
			Set number of hash buckets for route cache

	ring3mwait=disable
			[KNL] Disable ring 3 MONITOR/MWAIT feature on supported
			CPUs.

	ro		[KNL] Mount root device read-only on boot

	rodata=		[KNL]
		on	Mark read-only kernel memory as read-only (default).
		off	Leave read-only kernel memory writable for debugging.

	rockchip.usb_uart
			Enable the uart passthrough on the designated usb port
			on Rockchip SoCs. When active, the signals of the
			debug-uart get routed to the D+ and D- pins of the usb
			port and the regular usb controller gets disabled.

	root=		[KNL] Root filesystem
			See name_to_dev_t comment in init/do_mounts.c.

	rootdelay=	[KNL] Delay (in seconds) to pause before attempting to
			mount the root filesystem

	rootflags=	[KNL] Set root filesystem mount option string

	rootfstype=	[KNL] Set root filesystem type

	rootwait	[KNL] Wait (indefinitely) for root device to show up.
			Useful for devices that are detected asynchronously
			(e.g. USB and MMC devices).

	rproc_mem=nn[KMG][@address]
			[KNL,ARM,CMA] Remoteproc physical memory block.
			Memory area to be used by remote processor image,
			managed by CMA.

	rw		[KNL] Mount root device read-write on boot

	S		[KNL] Run init in single mode

	s390_iommu=	[HW,S390]
			Set s390 IOTLB flushing mode
		strict
			With strict flushing every unmap operation will result in
			an IOTLB flush. Default is lazy flushing before reuse,
			which is faster.

	sa1100ir	[NET]
			See drivers/net/irda/sa1100_ir.c.

	sbni=		[NET] Granch SBNI12 leased line adapter

	sched_debug	[KNL] Enables verbose scheduler debug messages.

	schedstats=	[KNL,X86] Enable or disable scheduled statistics.
			Allowed values are enable and disable. This feature
			incurs a small amount of overhead in the scheduler
			but is useful for debugging and performance tuning.

	skew_tick=	[KNL] Offset the periodic timer tick per cpu to mitigate
			xtime_lock contention on larger systems, and/or RCU lock
			contention on all systems with CONFIG_MAXSMP set.
			Format: { "0" | "1" }
			0 -- disable. (may be 1 via CONFIG_CMDLINE="skew_tick=1"
			1 -- enable.
			Note: increases power consumption, thus should only be
			enabled if running jitter sensitive (HPC/RT) workloads.

	security=	[SECURITY] Choose a security module to enable at boot.
			If this boot parameter is not specified, only the first
			security module asking for security registration will be
			loaded. An invalid security module name will be treated
			as if no module has been chosen.

	selinux=	[SELINUX] Disable or enable SELinux at boot time.
			Format: { "0" | "1" }
			See security/selinux/Kconfig help text.
			0 -- disable.
			1 -- enable.
			Default value is set via kernel config option.
			If enabled at boot time, /selinux/disable can be used
			later to disable prior to initial policy load.

	apparmor=	[APPARMOR] Disable or enable AppArmor at boot time
			Format: { "0" | "1" }
			See security/apparmor/Kconfig help text
			0 -- disable.
			1 -- enable.
			Default value is set via kernel config option.

	serialnumber	[BUGS=X86-32]

	shapers=	[NET]
			Maximal number of shapers.

	simeth=		[IA-64]
	simscsi=

	slram=		[HW,MTD]

	slab_nomerge	[MM]
			Disable merging of slabs with similar size. May be
			necessary if there is some reason to distinguish
			allocs to different slabs. Debug options disable
			merging on their own.
			For more information see Documentation/vm/slub.txt.

	slab_max_order=	[MM, SLAB]
			Determines the maximum allowed order for slabs.
			A high setting may cause OOMs due to memory
			fragmentation.  Defaults to 1 for systems with
			more than 32MB of RAM, 0 otherwise.

	slub_debug[=options[,slabs]]	[MM, SLUB]
			Enabling slub_debug allows one to determine the
			culprit if slab objects become corrupted. Enabling
			slub_debug can create guard zones around objects and
			may poison objects when not in use. Also tracks the
			last alloc / free. For more information see
			Documentation/vm/slub.txt.

	slub_memcg_sysfs=	[MM, SLUB]
			Determines whether to enable sysfs directories for
			memory cgroup sub-caches. 1 to enable, 0 to disable.
			The default is determined by CONFIG_SLUB_MEMCG_SYSFS_ON.
			Enabling this can lead to a very high number of	debug
			directories and files being created under
			/sys/kernel/slub.

	slub_max_order= [MM, SLUB]
			Determines the maximum allowed order for slabs.
			A high setting may cause OOMs due to memory
			fragmentation. For more information see
			Documentation/vm/slub.txt.

	slub_min_objects=	[MM, SLUB]
			The minimum number of objects per slab. SLUB will
			increase the slab order up to slub_max_order to
			generate a sufficiently large slab able to contain
			the number of objects indicated. The higher the number
			of objects the smaller the overhead of tracking slabs
			and the less frequently locks need to be acquired.
			For more information see Documentation/vm/slub.txt.

	slub_min_order=	[MM, SLUB]
			Determines the minimum page order for slabs. Must be
			lower than slub_max_order.
			For more information see Documentation/vm/slub.txt.

	slub_nomerge	[MM, SLUB]
			Same with slab_nomerge. This is supported for legacy.
			See slab_nomerge for more information.

	smart2=		[HW]
			Format: <io1>[,<io2>[,...,<io8>]]

	smsc-ircc2.nopnp	[HW] Don't use PNP to discover SMC devices
	smsc-ircc2.ircc_cfg=	[HW] Device configuration I/O port
	smsc-ircc2.ircc_sir=	[HW] SIR base I/O port
	smsc-ircc2.ircc_fir=	[HW] FIR base I/O port
	smsc-ircc2.ircc_irq=	[HW] IRQ line
	smsc-ircc2.ircc_dma=	[HW] DMA channel
	smsc-ircc2.ircc_transceiver= [HW] Transceiver type:
				0: Toshiba Satellite 1800 (GP data pin select)
				1: Fast pin select (default)
				2: ATC IRMode

	smt		[KNL,S390] Set the maximum number of threads (logical
			CPUs) to use per physical CPU on systems capable of
			symmetric multithreading (SMT). Will be capped to the
			actual hardware limit.
			Format: <integer>
			Default: -1 (no limit)

	softlockup_panic=
			[KNL] Should the soft-lockup detector generate panics.
			Format: <integer>

	softlockup_all_cpu_backtrace=
			[KNL] Should the soft-lockup detector generate
			backtraces on all cpus.
			Format: <integer>

	sonypi.*=	[HW] Sony Programmable I/O Control Device driver
			See Documentation/laptops/sonypi.txt

	spia_io_base=	[HW,MTD]
	spia_fio_base=
	spia_pedr=
	spia_peddr=

	srcutree.exp_holdoff [KNL]
			Specifies how many nanoseconds must elapse
			since the end of the last SRCU grace period for
			a given srcu_struct until the next normal SRCU
			grace period will be considered for automatic
			expediting.  Set to zero to disable automatic
			expediting.

	stacktrace	[FTRACE]
			Enabled the stack tracer on boot up.

	stacktrace_filter=[function-list]
			[FTRACE] Limit the functions that the stack tracer
			will trace at boot up. function-list is a comma separated
			list of functions. This list can be changed at run
			time by the stack_trace_filter file in the debugfs
			tracing directory. Note, this enables stack tracing
			and the stacktrace above is not needed.

	sti=		[PARISC,HW]
			Format: <num>
			Set the STI (builtin display/keyboard on the HP-PARISC
			machines) console (graphic card) which should be used
			as the initial boot-console.
			See also comment in drivers/video/console/sticore.c.

	sti_font=	[HW]
			See comment in drivers/video/console/sticore.c.

	stifb=		[HW]
			Format: bpp:<bpp1>[:<bpp2>[:<bpp3>...]]

	sunrpc.min_resvport=
	sunrpc.max_resvport=
			[NFS,SUNRPC]
			SunRPC servers often require that client requests
			originate from a privileged port (i.e. a port in the
			range 0 < portnr < 1024).
			An administrator who wishes to reserve some of these
			ports for other uses may adjust the range that the
			kernel's sunrpc client considers to be privileged
			using these two parameters to set the minimum and
			maximum port values.

	sunrpc.svc_rpc_per_connection_limit=
			[NFS,SUNRPC]
			Limit the number of requests that the server will
			process in parallel from a single connection.
			The default value is 0 (no limit).

	sunrpc.pool_mode=
			[NFS]
			Control how the NFS server code allocates CPUs to
			service thread pools.  Depending on how many NICs
			you have and where their interrupts are bound, this
			option will affect which CPUs will do NFS serving.
			Note: this parameter cannot be changed while the
			NFS server is running.

			auto	    the server chooses an appropriate mode
				    automatically using heuristics
			global	    a single global pool contains all CPUs
			percpu	    one pool for each CPU
			pernode	    one pool for each NUMA node (equivalent
				    to global on non-NUMA machines)

	sunrpc.tcp_slot_table_entries=
	sunrpc.udp_slot_table_entries=
			[NFS,SUNRPC]
			Sets the upper limit on the number of simultaneous
			RPC calls that can be sent from the client to a
			server. Increasing these values may allow you to
			improve throughput, but will also increase the
			amount of memory reserved for use by the client.

	suspend.pm_test_delay=
			[SUSPEND]
			Sets the number of seconds to remain in a suspend test
			mode before resuming the system (see
			/sys/power/pm_test). Only available when CONFIG_PM_DEBUG
			is set. Default value is 5.

	swapaccount=[0|1]
			[KNL] Enable accounting of swap in memory resource
			controller if no parameter or 1 is given or disable
			it if 0 is given (See Documentation/cgroup-v1/memory.txt)

	swiotlb=	[ARM,IA-64,PPC,MIPS,X86]
			Format: { <int> | force | noforce }
			<int> -- Number of I/O TLB slabs
			force -- force using of bounce buffers even if they
			         wouldn't be automatically used by the kernel
			noforce -- Never use bounce buffers (for debugging)

	switches=	[HW,M68k]

	sysfs.deprecated=0|1 [KNL]
			Enable/disable old style sysfs layout for old udev
			on older distributions. When this option is enabled
			very new udev will not work anymore. When this option
			is disabled (or CONFIG_SYSFS_DEPRECATED not compiled)
			in older udev will not work anymore.
			Default depends on CONFIG_SYSFS_DEPRECATED_V2 set in
			the kernel configuration.

	sysrq_always_enabled
			[KNL]
			Ignore sysrq setting - this boot parameter will
			neutralize any effect of /proc/sys/kernel/sysrq.
			Useful for debugging.

	tcpmhash_entries= [KNL,NET]
			Set the number of tcp_metrics_hash slots.
			Default value is 8192 or 16384 depending on total
			ram pages. This is used to specify the TCP metrics
			cache size. See Documentation/networking/ip-sysctl.txt
			"tcp_no_metrics_save" section for more details.

	tdfx=		[HW,DRM]

	test_suspend=	[SUSPEND][,N]
			Specify "mem" (for Suspend-to-RAM) or "standby" (for
			standby suspend) or "freeze" (for suspend type freeze)
			as the system sleep state during system startup with
			the optional capability to repeat N number of times.
			The system is woken from this state using a
			wakeup-capable RTC alarm.

	thash_entries=	[KNL,NET]
			Set number of hash buckets for TCP connection

	thermal.act=	[HW,ACPI]
			-1: disable all active trip points in all thermal zones
			<degrees C>: override all lowest active trip points

	thermal.crt=	[HW,ACPI]
			-1: disable all critical trip points in all thermal zones
			<degrees C>: override all critical trip points

	thermal.nocrt=	[HW,ACPI]
			Set to disable actions on ACPI thermal zone
			critical and hot trip points.

	thermal.off=	[HW,ACPI]
			1: disable ACPI thermal control

	thermal.psv=	[HW,ACPI]
			-1: disable all passive trip points
			<degrees C>: override all passive trip points to this
			value

	thermal.tzp=	[HW,ACPI]
			Specify global default ACPI thermal zone polling rate
			<deci-seconds>: poll all this frequency
			0: no polling (default)

	threadirqs	[KNL]
			Force threading of all interrupt handlers except those
			marked explicitly IRQF_NO_THREAD.

	tmem		[KNL,XEN]
			Enable the Transcendent memory driver if built-in.

	tmem.cleancache=0|1 [KNL, XEN]
			Default is on (1). Disable the usage of the cleancache
			API to send anonymous pages to the hypervisor.

	tmem.frontswap=0|1 [KNL, XEN]
			Default is on (1). Disable the usage of the frontswap
			API to send swap pages to the hypervisor. If disabled
			the selfballooning and selfshrinking are force disabled.

	tmem.selfballooning=0|1 [KNL, XEN]
			Default is on (1). Disable the driving of swap pages
			to the hypervisor.

	tmem.selfshrinking=0|1 [KNL, XEN]
			Default is on (1). Partial swapoff that immediately
			transfers pages from Xen hypervisor back to the
			kernel based on different criteria.

	topology=	[S390]
			Format: {off | on}
			Specify if the kernel should make use of the cpu
			topology information if the hardware supports this.
			The scheduler will make use of this information and
			e.g. base its process migration decisions on it.
			Default is on.

	topology_updates= [KNL, PPC, NUMA]
			Format: {off}
			Specify if the kernel should ignore (off)
			topology updates sent by the hypervisor to this
			LPAR.

	tp720=		[HW,PS2]

	tpm_suspend_pcr=[HW,TPM]
			Format: integer pcr id
			Specify that at suspend time, the tpm driver
			should extend the specified pcr with zeros,
			as a workaround for some chips which fail to
			flush the last written pcr on TPM_SaveState.
			This will guarantee that all the other pcrs
			are saved.

	trace_buf_size=nn[KMG]
			[FTRACE] will set tracing buffer size on each cpu.

	trace_event=[event-list]
			[FTRACE] Set and start specified trace events in order
			to facilitate early boot debugging. The event-list is a
			comma separated list of trace events to enable. See
			also Documentation/trace/events.txt

	trace_options=[option-list]
			[FTRACE] Enable or disable tracer options at boot.
			The option-list is a comma delimited list of options
			that can be enabled or disabled just as if you were
			to echo the option name into

			    /sys/kernel/debug/tracing/trace_options

			For example, to enable stacktrace option (to dump the
			stack trace of each event), add to the command line:

			      trace_options=stacktrace

			See also Documentation/trace/ftrace.txt "trace options"
			section.

	tp_printk[FTRACE]
			Have the tracepoints sent to printk as well as the
			tracing ring buffer. This is useful for early boot up
			where the system hangs or reboots and does not give the
			option for reading the tracing buffer or performing a
			ftrace_dump_on_oops.

			To turn off having tracepoints sent to printk,
			 echo 0 > /proc/sys/kernel/tracepoint_printk
			Note, echoing 1 into this file without the
			tracepoint_printk kernel cmdline option has no effect.

			** CAUTION **

			Having tracepoints sent to printk() and activating high
			frequency tracepoints such as irq or sched, can cause
			the system to live lock.

	traceoff_on_warning
			[FTRACE] enable this option to disable tracing when a
			warning is hit. This turns off "tracing_on". Tracing can
			be enabled again by echoing '1' into the "tracing_on"
			file located in /sys/kernel/debug/tracing/

			This option is useful, as it disables the trace before
			the WARNING dump is called, which prevents the trace to
			be filled with content caused by the warning output.

			This option can also be set at run time via the sysctl
			option:  kernel/traceoff_on_warning

	transparent_hugepage=
			[KNL]
			Format: [always|madvise|never]
			Can be used to control the default behavior of the system
			with respect to transparent hugepages.
			See Documentation/vm/transhuge.txt for more details.

	tsc=		Disable clocksource stability checks for TSC.
			Format: <string>
			[x86] reliable: mark tsc clocksource as reliable, this
			disables clocksource verification at runtime, as well
			as the stability checks done at bootup.	Used to enable
			high-resolution timer mode on older hardware, and in
			virtualized environment.
			[x86] noirqtime: Do not use TSC to do irq accounting.
			Used to run time disable IRQ_TIME_ACCOUNTING on any
			platforms where RDTSC is slow and this accounting
			can add overhead.

	turbografx.map[2|3]=	[HW,JOY]
			TurboGraFX parallel port interface
			Format:
			<port#>,<js1>,<js2>,<js3>,<js4>,<js5>,<js6>,<js7>
			See also Documentation/input/joystick-parport.txt

	udbg-immortal	[PPC] When debugging early kernel crashes that
			happen after console_init() and before a proper
			console driver takes over, this boot options might
			help "seeing" what's going on.

	uhash_entries=	[KNL,NET]
			Set number of hash buckets for UDP/UDP-Lite connections

	uhci-hcd.ignore_oc=
			[USB] Ignore overcurrent events (default N).
			Some badly-designed motherboards generate lots of
			bogus events, for ports that aren't wired to
			anything.  Set this parameter to avoid log spamming.
			Note that genuine overcurrent events won't be
			reported either.

	unknown_nmi_panic
			[X86] Cause panic on unknown NMI.

	usbcore.authorized_default=
			[USB] Default USB device authorization:
			(default -1 = authorized except for wireless USB,
			0 = not authorized, 1 = authorized)

	usbcore.autosuspend=
			[USB] The autosuspend time delay (in seconds) used
			for newly-detected USB devices (default 2).  This
			is the time required before an idle device will be
			autosuspended.  Devices for which the delay is set
			to a negative value won't be autosuspended at all.

	usbcore.usbfs_snoop=
			[USB] Set to log all usbfs traffic (default 0 = off).

	usbcore.usbfs_snoop_max=
			[USB] Maximum number of bytes to snoop in each URB
			(default = 65536).

	usbcore.blinkenlights=
			[USB] Set to cycle leds on hubs (default 0 = off).

	usbcore.old_scheme_first=
			[USB] Start with the old device initialization
			scheme (default 0 = off).

	usbcore.usbfs_memory_mb=
			[USB] Memory limit (in MB) for buffers allocated by
			usbfs (default = 16, 0 = max = 2047).

	usbcore.use_both_schemes=
			[USB] Try the other device initialization scheme
			if the first one fails (default 1 = enabled).

	usbcore.initial_descriptor_timeout=
			[USB] Specifies timeout for the initial 64-byte
                        USB_REQ_GET_DESCRIPTOR request in milliseconds
			(default 5000 = 5.0 seconds).

	usbcore.nousb	[USB] Disable the USB subsystem

	usbhid.mousepoll=
			[USBHID] The interval which mice are to be polled at.

	usbhid.jspoll=
			[USBHID] The interval which joysticks are to be polled at.

	usb-storage.delay_use=
			[UMS] The delay in seconds before a new device is
			scanned for Logical Units (default 1).

	usb-storage.quirks=
			[UMS] A list of quirks entries to supplement or
			override the built-in unusual_devs list.  List
			entries are separated by commas.  Each entry has
			the form VID:PID:Flags where VID and PID are Vendor
			and Product ID values (4-digit hex numbers) and
			Flags is a set of characters, each corresponding
			to a common usb-storage quirk flag as follows:
				a = SANE_SENSE (collect more than 18 bytes
					of sense data);
				b = BAD_SENSE (don't collect more than 18
					bytes of sense data);
				c = FIX_CAPACITY (decrease the reported
					device capacity by one sector);
				d = NO_READ_DISC_INFO (don't use
					READ_DISC_INFO command);
				e = NO_READ_CAPACITY_16 (don't use
					READ_CAPACITY_16 command);
				f = NO_REPORT_OPCODES (don't use report opcodes
					command, uas only);
				g = MAX_SECTORS_240 (don't transfer more than
					240 sectors at a time, uas only);
				h = CAPACITY_HEURISTICS (decrease the
					reported device capacity by one
					sector if the number is odd);
				i = IGNORE_DEVICE (don't bind to this
					device);
				j = NO_REPORT_LUNS (don't use report luns
					command, uas only);
				l = NOT_LOCKABLE (don't try to lock and
					unlock ejectable media);
				m = MAX_SECTORS_64 (don't transfer more
					than 64 sectors = 32 KB at a time);
				n = INITIAL_READ10 (force a retry of the
					initial READ(10) command);
				o = CAPACITY_OK (accept the capacity
					reported by the device);
				p = WRITE_CACHE (the device cache is ON
					by default);
				r = IGNORE_RESIDUE (the device reports
					bogus residue values);
				s = SINGLE_LUN (the device has only one
					Logical Unit);
				t = NO_ATA_1X (don't allow ATA(12) and ATA(16)
					commands, uas only);
				u = IGNORE_UAS (don't bind to the uas driver);
				w = NO_WP_DETECT (don't test whether the
					medium is write-protected).
				y = ALWAYS_SYNC (issue a SYNCHRONIZE_CACHE
					even if the device claims no cache)
			Example: quirks=0419:aaf5:rl,0421:0433:rc

	user_debug=	[KNL,ARM]
			Format: <int>
			See arch/arm/Kconfig.debug help text.
				 1 - undefined instruction events
				 2 - system calls
				 4 - invalid data aborts
				 8 - SIGSEGV faults
				16 - SIGBUS faults
			Example: user_debug=31

	userpte=
			[X86] Flags controlling user PTE allocations.

				nohigh = do not allocate PTE pages in
					HIGHMEM regardless of setting
					of CONFIG_HIGHPTE.

	vdso=		[X86,SH]
			On X86_32, this is an alias for vdso32=.  Otherwise:

			vdso=1: enable VDSO (the default)
			vdso=0: disable VDSO mapping

	vdso32=		[X86] Control the 32-bit vDSO
			vdso32=1: enable 32-bit VDSO
			vdso32=0 or vdso32=2: disable 32-bit VDSO

			See the help text for CONFIG_COMPAT_VDSO for more
			details.  If CONFIG_COMPAT_VDSO is set, the default is
			vdso32=0; otherwise, the default is vdso32=1.

			For compatibility with older kernels, vdso32=2 is an
			alias for vdso32=0.

			Try vdso32=0 if you encounter an error that says:
			dl_main: Assertion `(void *) ph->p_vaddr == _rtld_local._dl_sysinfo_dso' failed!

	vector=		[IA-64,SMP]
			vector=percpu: enable percpu vector domain

	video=		[FB] Frame buffer configuration
			See Documentation/fb/modedb.txt.

	video.brightness_switch_enabled= [0,1]
			If set to 1, on receiving an ACPI notify event
			generated by hotkey, video driver will adjust brightness
			level and then send out the event to user space through
			the allocated input device; If set to 0, video driver
			will only send out the event without touching backlight
			brightness level.
			default: 1

	virtio_mmio.device=
			[VMMIO] Memory mapped virtio (platform) device.

				<size>@<baseaddr>:<irq>[:<id>]
			where:
				<size>     := size (can use standard suffixes
						like K, M and G)
				<baseaddr> := physical base address
				<irq>      := interrupt number (as passed to
						request_irq())
				<id>       := (optional) platform device id
			example:
				virtio_mmio.device=1K@0x100b0000:48:7

			Can be used multiple times for multiple devices.

	vga=		[BOOT,X86-32] Select a particular video mode
			See Documentation/x86/boot.txt and
			Documentation/svga.txt.
			Use vga=ask for menu.
			This is actually a boot loader parameter; the value is
			passed to the kernel using a special protocol.

	vmalloc=nn[KMG]	[KNL,BOOT] Forces the vmalloc area to have an exact
			size of <nn>. This can be used to increase the
			minimum size (128MB on x86). It can also be used to
			decrease the size and leave more room for directly
			mapped kernel RAM.

	vmhalt=		[KNL,S390] Perform z/VM CP command after system halt.
			Format: <command>

	vmpanic=	[KNL,S390] Perform z/VM CP command after kernel panic.
			Format: <command>

	vmpoff=		[KNL,S390] Perform z/VM CP command after power off.
			Format: <command>

	vsyscall=	[X86-64]
			Controls the behavior of vsyscalls (i.e. calls to
			fixed addresses of 0xffffffffff600x00 from legacy
			code).  Most statically-linked binaries and older
			versions of glibc use these calls.  Because these
			functions are at fixed addresses, they make nice
			targets for exploits that can control RIP.

			emulate     [default] Vsyscalls turn into traps and are
			            emulated reasonably safely.

			native      Vsyscalls are native syscall instructions.
			            This is a little bit faster than trapping
			            and makes a few dynamic recompilers work
			            better than they would in emulation mode.
			            It also makes exploits much easier to write.

			none        Vsyscalls don't work at all.  This makes
			            them quite hard to use for exploits but
			            might break your system.

	vt.color=	[VT] Default text color.
			Format: 0xYX, X = foreground, Y = background.
			Default: 0x07 = light gray on black.

	vt.cur_default=	[VT] Default cursor shape.
			Format: 0xCCBBAA, where AA, BB, and CC are the same as
			the parameters of the <Esc>[?A;B;Cc escape sequence;
			see VGA-softcursor.txt. Default: 2 = underline.

	vt.default_blu=	[VT]
			Format: <blue0>,<blue1>,<blue2>,...,<blue15>
			Change the default blue palette of the console.
			This is a 16-member array composed of values
			ranging from 0-255.

	vt.default_grn=	[VT]
			Format: <green0>,<green1>,<green2>,...,<green15>
			Change the default green palette of the console.
			This is a 16-member array composed of values
			ranging from 0-255.

	vt.default_red=	[VT]
			Format: <red0>,<red1>,<red2>,...,<red15>
			Change the default red palette of the console.
			This is a 16-member array composed of values
			ranging from 0-255.

	vt.default_utf8=
			[VT]
			Format=<0|1>
			Set system-wide default UTF-8 mode for all tty's.
			Default is 1, i.e. UTF-8 mode is enabled for all
			newly opened terminals.

	vt.global_cursor_default=
			[VT]
			Format=<-1|0|1>
			Set system-wide default for whether a cursor
			is shown on new VTs. Default is -1,
			i.e. cursors will be created by default unless
			overridden by individual drivers. 0 will hide
			cursors, 1 will display them.

	vt.italic=	[VT] Default color for italic text; 0-15.
			Default: 2 = green.

	vt.underline=	[VT] Default color for underlined text; 0-15.
			Default: 3 = cyan.

	watchdog timers	[HW,WDT] For information on watchdog timers,
			see Documentation/watchdog/watchdog-parameters.txt
			or other driver-specific files in the
			Documentation/watchdog/ directory.

	workqueue.watchdog_thresh=
			If CONFIG_WQ_WATCHDOG is configured, workqueue can
			warn stall conditions and dump internal state to
			help debugging.  0 disables workqueue stall
			detection; otherwise, it's the stall threshold
			duration in seconds.  The default value is 30 and
			it can be updated at runtime by writing to the
			corresponding sysfs file.

	workqueue.disable_numa
			By default, all work items queued to unbound
			workqueues are affine to the NUMA nodes they're
			issued on, which results in better behavior in
			general.  If NUMA affinity needs to be disabled for
			whatever reason, this option can be used.  Note
			that this also can be controlled per-workqueue for
			workqueues visible under /sys/bus/workqueue/.

	workqueue.power_efficient
			Per-cpu workqueues are generally preferred because
			they show better performance thanks to cache
			locality; unfortunately, per-cpu workqueues tend to
			be more power hungry than unbound workqueues.

			Enabling this makes the per-cpu workqueues which
			were observed to contribute significantly to power
			consumption unbound, leading to measurably lower
			power usage at the cost of small performance
			overhead.

			The default value of this parameter is determined by
			the config option CONFIG_WQ_POWER_EFFICIENT_DEFAULT.

	workqueue.debug_force_rr_cpu
			Workqueue used to implicitly guarantee that work
			items queued without explicit CPU specified are put
			on the local CPU.  This guarantee is no longer true
			and while local CPU is still preferred work items
			may be put on foreign CPUs.  This debug option
			forces round-robin CPU selection to flush out
			usages which depend on the now broken guarantee.
			When enabled, memory and cache locality will be
			impacted.

	x2apic_phys	[X86-64,APIC] Use x2apic physical mode instead of
			default x2apic cluster mode on platforms
			supporting x2apic.

	x86_intel_mid_timer= [X86-32,APBT]
			Choose timer option for x86 Intel MID platform.
			Two valid options are apbt timer only and lapic timer
			plus one apbt timer for broadcast timer.
			x86_intel_mid_timer=apbt_only | lapic_and_apbt

	xen_512gb_limit		[KNL,X86-64,XEN]
			Restricts the kernel running paravirtualized under Xen
			to use only up to 512 GB of RAM. The reason to do so is
			crash analysis tools and Xen tools for doing domain
			save/restore/migration must be enabled to handle larger
			domains.

	xen_emul_unplug=		[HW,X86,XEN]
			Unplug Xen emulated devices
			Format: [unplug0,][unplug1]
			ide-disks -- unplug primary master IDE devices
			aux-ide-disks -- unplug non-primary-master IDE devices
			nics -- unplug network devices
			all -- unplug all emulated devices (NICs and IDE disks)
			unnecessary -- unplugging emulated devices is
				unnecessary even if the host did not respond to
				the unplug protocol
			never -- do not unplug even if version check succeeds

	xen_nopvspin	[X86,XEN]
			Disables the ticketlock slowpath using Xen PV
			optimizations.

	xen_nopv	[X86]
			Disables the PV optimizations forcing the HVM guest to
			run as generic HVM guest with no PV drivers.

	xirc2ps_cs=	[NET,PCMCIA]
			Format:
			<irq>,<irq_mask>,<io>,<full_duplex>,<do_sound>,<lockup_hack>[,<irq2>[,<irq3>[,<irq4>]]]<|MERGE_RESOLUTION|>--- conflicted
+++ resolved
@@ -2434,17 +2434,7 @@
 			and gids from such clients.  This is intended to ease
 			migration from NFSv2/v3.
 
-<<<<<<< HEAD
-	objlayoutdriver.osd_login_prog=
-			[NFS] [OBJLAYOUT] sets the pathname to the program which
-			is used to automatically discover and login into new
-			osd-targets. Please see:
-			Documentation/filesystems/pnfs.txt for more explanations
-
 	nmi_debug=	[KNL,SH] Specify one or more actions to take
-=======
-	nmi_debug=	[KNL,AVR32,SH] Specify one or more actions to take
->>>>>>> 76b2a303
 			when a NMI is triggered.
 			Format: [state][,regs][,debounce][,die]
 
