--- conflicted
+++ resolved
@@ -520,15 +520,12 @@
 	 * OCS FATAL ERROR with device error through sense data
 	 */
 	UFSHCD_QUIRK_BROKEN_OCS_FATAL_ERROR		= 1 << 10,
-<<<<<<< HEAD
-=======
 
 	/*
 	 * This quirk needs to be enabled if the host controller has
 	 * auto-hibernate capability but it doesn't work.
 	 */
 	UFSHCD_QUIRK_BROKEN_AUTO_HIBERN8		= 1 << 11,
->>>>>>> d012a719
 };
 
 enum ufshcd_caps {
