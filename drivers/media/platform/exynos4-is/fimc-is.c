/*
 * Samsung EXYNOS4x12 FIMC-IS (Imaging Subsystem) driver
 *
 * Copyright (C) 2013 Samsung Electronics Co., Ltd.
 *
 * Authors: Sylwester Nawrocki <s.nawrocki@samsung.com>
 *          Younghwan Joo <yhwan.joo@samsung.com>
 *
 * This program is free software; you can redistribute it and/or modify
 * it under the terms of the GNU General Public License version 2 as
 * published by the Free Software Foundation.
 */
#define pr_fmt(fmt) "%s:%d " fmt, __func__, __LINE__

#include <linux/device.h>
#include <linux/debugfs.h>
#include <linux/delay.h>
#include <linux/dma-contiguous.h>
#include <linux/errno.h>
#include <linux/firmware.h>
#include <linux/interrupt.h>
#include <linux/kernel.h>
#include <linux/module.h>
#include <linux/i2c.h>
#include <linux/of_irq.h>
#include <linux/of_address.h>
#include <linux/of_graph.h>
#include <linux/of_platform.h>
#include <linux/platform_device.h>
#include <linux/pm_runtime.h>
#include <linux/slab.h>
#include <linux/types.h>
#include <linux/videodev2.h>
#include <media/videobuf2-dma-contig.h>

#include "media-dev.h"
#include "fimc-is.h"
#include "fimc-is-command.h"
#include "fimc-is-errno.h"
#include "fimc-is-i2c.h"
#include "fimc-is-param.h"
#include "fimc-is-regs.h"


static char *fimc_is_clocks[ISS_CLKS_MAX] = {
	[ISS_CLK_PPMUISPX]		= "ppmuispx",
	[ISS_CLK_PPMUISPMX]		= "ppmuispmx",
	[ISS_CLK_LITE0]			= "lite0",
	[ISS_CLK_LITE1]			= "lite1",
	[ISS_CLK_MPLL]			= "mpll",
	[ISS_CLK_ISP]			= "isp",
	[ISS_CLK_DRC]			= "drc",
	[ISS_CLK_FD]			= "fd",
	[ISS_CLK_MCUISP]		= "mcuisp",
	[ISS_CLK_UART]			= "uart",
	[ISS_CLK_ISP_DIV0]		= "ispdiv0",
	[ISS_CLK_ISP_DIV1]		= "ispdiv1",
	[ISS_CLK_MCUISP_DIV0]		= "mcuispdiv0",
	[ISS_CLK_MCUISP_DIV1]		= "mcuispdiv1",
	[ISS_CLK_ACLK200]		= "aclk200",
	[ISS_CLK_ACLK200_DIV]		= "div_aclk200",
	[ISS_CLK_ACLK400MCUISP]		= "aclk400mcuisp",
	[ISS_CLK_ACLK400MCUISP_DIV]	= "div_aclk400mcuisp",
};

static void fimc_is_put_clocks(struct fimc_is *is)
{
	int i;

	for (i = 0; i < ISS_CLKS_MAX; i++) {
		if (IS_ERR(is->clocks[i]))
			continue;
		clk_put(is->clocks[i]);
		is->clocks[i] = ERR_PTR(-EINVAL);
	}
}

static int fimc_is_get_clocks(struct fimc_is *is)
{
	int i, ret;

	for (i = 0; i < ISS_CLKS_MAX; i++)
		is->clocks[i] = ERR_PTR(-EINVAL);

	for (i = 0; i < ISS_CLKS_MAX; i++) {
		is->clocks[i] = clk_get(&is->pdev->dev, fimc_is_clocks[i]);
		if (IS_ERR(is->clocks[i])) {
			ret = PTR_ERR(is->clocks[i]);
			goto err;
		}
	}

	return 0;
err:
	fimc_is_put_clocks(is);
	dev_err(&is->pdev->dev, "failed to get clock: %s\n",
		fimc_is_clocks[i]);
	return ret;
}

static int fimc_is_setup_clocks(struct fimc_is *is)
{
	int ret;

	ret = clk_set_parent(is->clocks[ISS_CLK_ACLK200],
					is->clocks[ISS_CLK_ACLK200_DIV]);
	if (ret < 0)
		return ret;

	ret = clk_set_parent(is->clocks[ISS_CLK_ACLK400MCUISP],
					is->clocks[ISS_CLK_ACLK400MCUISP_DIV]);
	if (ret < 0)
		return ret;

	ret = clk_set_rate(is->clocks[ISS_CLK_ISP_DIV0], ACLK_AXI_FREQUENCY);
	if (ret < 0)
		return ret;

	ret = clk_set_rate(is->clocks[ISS_CLK_ISP_DIV1], ACLK_AXI_FREQUENCY);
	if (ret < 0)
		return ret;

	ret = clk_set_rate(is->clocks[ISS_CLK_MCUISP_DIV0],
					ATCLK_MCUISP_FREQUENCY);
	if (ret < 0)
		return ret;

	return clk_set_rate(is->clocks[ISS_CLK_MCUISP_DIV1],
					ATCLK_MCUISP_FREQUENCY);
}

static int fimc_is_enable_clocks(struct fimc_is *is)
{
	int i, ret;

	for (i = 0; i < ISS_GATE_CLKS_MAX; i++) {
		if (IS_ERR(is->clocks[i]))
			continue;
		ret = clk_prepare_enable(is->clocks[i]);
		if (ret < 0) {
			dev_err(&is->pdev->dev, "clock %s enable failed\n",
				fimc_is_clocks[i]);
			for (--i; i >= 0; i--)
				clk_disable(is->clocks[i]);
			return ret;
		}
		pr_debug("enabled clock: %s\n", fimc_is_clocks[i]);
	}
	return 0;
}

static void fimc_is_disable_clocks(struct fimc_is *is)
{
	int i;

	for (i = 0; i < ISS_GATE_CLKS_MAX; i++) {
		if (!IS_ERR(is->clocks[i])) {
			clk_disable_unprepare(is->clocks[i]);
			pr_debug("disabled clock: %s\n", fimc_is_clocks[i]);
		}
	}
}

static int fimc_is_parse_sensor_config(struct fimc_is *is, unsigned int index,
						struct device_node *node)
{
	struct fimc_is_sensor *sensor = &is->sensor[index];
	u32 tmp = 0;
	int ret;

<<<<<<< HEAD
	np = of_graph_get_next_endpoint(np, NULL);
	if (!np)
		return -ENXIO;
	np = of_graph_get_remote_port(np);
	if (!np)
=======
	sensor->drvdata = fimc_is_sensor_get_drvdata(node);
	if (!sensor->drvdata) {
		dev_err(&is->pdev->dev, "no driver data found for: %s\n",
							 node->full_name);
		return -EINVAL;
	}

	node = v4l2_of_get_next_endpoint(node, NULL);
	if (!node)
		return -ENXIO;

	node = v4l2_of_get_remote_port(node);
	if (!node)
>>>>>>> 97e9858e
		return -ENXIO;

	/* Use MIPI-CSIS channel id to determine the ISP I2C bus index. */
	ret = of_property_read_u32(node, "reg", &tmp);
	if (ret < 0) {
		dev_err(&is->pdev->dev, "reg property not found at: %s\n",
							 node->full_name);
		return ret;
	}

	sensor->i2c_bus = tmp - FIMC_INPUT_MIPI_CSI2_0;
	return 0;
}

static int fimc_is_register_subdevs(struct fimc_is *is)
{
	struct device_node *i2c_bus, *child;
	int ret, index = 0;

	ret = fimc_isp_subdev_create(&is->isp);
	if (ret < 0)
		return ret;

	/* Initialize memory allocator context for the ISP DMA. */
	is->isp.alloc_ctx = is->alloc_ctx;

	for_each_compatible_node(i2c_bus, NULL, FIMC_IS_I2C_COMPATIBLE) {
		for_each_available_child_of_node(i2c_bus, child) {
			ret = fimc_is_parse_sensor_config(is, index, child);

			if (ret < 0 || index >= FIMC_IS_SENSORS_NUM) {
				of_node_put(child);
				return ret;
			}
			index++;
		}
	}
	return 0;
}

static int fimc_is_unregister_subdevs(struct fimc_is *is)
{
	fimc_isp_subdev_destroy(&is->isp);
	return 0;
}

static int fimc_is_load_setfile(struct fimc_is *is, char *file_name)
{
	const struct firmware *fw;
	void *buf;
	int ret;

	ret = request_firmware(&fw, file_name, &is->pdev->dev);
	if (ret < 0) {
		dev_err(&is->pdev->dev, "firmware request failed (%d)\n", ret);
		return ret;
	}
	buf = is->memory.vaddr + is->setfile.base;
	memcpy(buf, fw->data, fw->size);
	fimc_is_mem_barrier();
	is->setfile.size = fw->size;

	pr_debug("mem vaddr: %p, setfile buf: %p\n", is->memory.vaddr, buf);

	memcpy(is->fw.setfile_info,
		fw->data + fw->size - FIMC_IS_SETFILE_INFO_LEN,
		FIMC_IS_SETFILE_INFO_LEN - 1);

	is->fw.setfile_info[FIMC_IS_SETFILE_INFO_LEN - 1] = '\0';
	is->setfile.state = 1;

	pr_debug("FIMC-IS setfile loaded: base: %#x, size: %zu B\n",
		 is->setfile.base, fw->size);

	release_firmware(fw);
	return ret;
}

int fimc_is_cpu_set_power(struct fimc_is *is, int on)
{
	unsigned int timeout = FIMC_IS_POWER_ON_TIMEOUT;

	if (on) {
		/* Disable watchdog */
		mcuctl_write(0, is, REG_WDT_ISP);

		/* Cortex-A5 start address setting */
		mcuctl_write(is->memory.paddr, is, MCUCTL_REG_BBOAR);

		/* Enable and start Cortex-A5 */
		pmuisp_write(0x18000, is, REG_PMU_ISP_ARM_OPTION);
		pmuisp_write(0x1, is, REG_PMU_ISP_ARM_CONFIGURATION);
	} else {
		/* A5 power off */
		pmuisp_write(0x10000, is, REG_PMU_ISP_ARM_OPTION);
		pmuisp_write(0x0, is, REG_PMU_ISP_ARM_CONFIGURATION);

		while (pmuisp_read(is, REG_PMU_ISP_ARM_STATUS) & 1) {
			if (timeout == 0)
				return -ETIME;
			timeout--;
			udelay(1);
		}
	}

	return 0;
}

/* Wait until @bit of @is->state is set to @state in the interrupt handler. */
int fimc_is_wait_event(struct fimc_is *is, unsigned long bit,
		       unsigned int state, unsigned int timeout)
{

	int ret = wait_event_timeout(is->irq_queue,
				     !state ^ test_bit(bit, &is->state),
				     timeout);
	if (ret == 0) {
		dev_WARN(&is->pdev->dev, "%s() timed out\n", __func__);
		return -ETIME;
	}
	return 0;
}

int fimc_is_start_firmware(struct fimc_is *is)
{
	struct device *dev = &is->pdev->dev;
	int ret;

	if (is->fw.f_w == NULL) {
		dev_err(dev, "firmware is not loaded\n");
		return -EINVAL;
	}

	memcpy(is->memory.vaddr, is->fw.f_w->data, is->fw.f_w->size);
	wmb();

	ret = fimc_is_cpu_set_power(is, 1);
	if (ret < 0)
		return ret;

	ret = fimc_is_wait_event(is, IS_ST_A5_PWR_ON, 1,
				 msecs_to_jiffies(FIMC_IS_FW_LOAD_TIMEOUT));
	if (ret < 0)
		dev_err(dev, "FIMC-IS CPU power on failed\n");

	return ret;
}

/* Allocate working memory for the FIMC-IS CPU. */
static int fimc_is_alloc_cpu_memory(struct fimc_is *is)
{
	struct device *dev = &is->pdev->dev;

	is->memory.vaddr = dma_alloc_coherent(dev, FIMC_IS_CPU_MEM_SIZE,
					      &is->memory.paddr, GFP_KERNEL);
	if (is->memory.vaddr == NULL)
		return -ENOMEM;

	is->memory.size = FIMC_IS_CPU_MEM_SIZE;
	memset(is->memory.vaddr, 0, is->memory.size);

	dev_info(dev, "FIMC-IS CPU memory base: %#x\n", (u32)is->memory.paddr);

	if (((u32)is->memory.paddr) & FIMC_IS_FW_ADDR_MASK) {
		dev_err(dev, "invalid firmware memory alignment: %#x\n",
			(u32)is->memory.paddr);
		dma_free_coherent(dev, is->memory.size, is->memory.vaddr,
				  is->memory.paddr);
		return -EIO;
	}

	is->is_p_region = (struct is_region *)(is->memory.vaddr +
				FIMC_IS_CPU_MEM_SIZE - FIMC_IS_REGION_SIZE);

	is->is_dma_p_region = is->memory.paddr +
				FIMC_IS_CPU_MEM_SIZE - FIMC_IS_REGION_SIZE;

	is->is_shared_region = (struct is_share_region *)(is->memory.vaddr +
				FIMC_IS_SHARED_REGION_OFFSET);
	return 0;
}

static void fimc_is_free_cpu_memory(struct fimc_is *is)
{
	struct device *dev = &is->pdev->dev;

	dma_free_coherent(dev, is->memory.size, is->memory.vaddr,
			  is->memory.paddr);
}

static void fimc_is_load_firmware(const struct firmware *fw, void *context)
{
	struct fimc_is *is = context;
	struct device *dev = &is->pdev->dev;
	void *buf;
	int ret;

	if (fw == NULL) {
		dev_err(dev, "firmware request failed\n");
		return;
	}
	mutex_lock(&is->lock);

	if (fw->size < FIMC_IS_FW_SIZE_MIN || fw->size > FIMC_IS_FW_SIZE_MAX) {
		dev_err(dev, "wrong firmware size: %d\n", fw->size);
		goto done;
	}

	is->fw.size = fw->size;

	ret = fimc_is_alloc_cpu_memory(is);
	if (ret < 0) {
		dev_err(dev, "failed to allocate FIMC-IS CPU memory\n");
		goto done;
	}

	memcpy(is->memory.vaddr, fw->data, fw->size);
	wmb();

	/* Read firmware description. */
	buf = (void *)(is->memory.vaddr + fw->size - FIMC_IS_FW_DESC_LEN);
	memcpy(&is->fw.info, buf, FIMC_IS_FW_INFO_LEN);
	is->fw.info[FIMC_IS_FW_INFO_LEN] = 0;

	buf = (void *)(is->memory.vaddr + fw->size - FIMC_IS_FW_VER_LEN);
	memcpy(&is->fw.version, buf, FIMC_IS_FW_VER_LEN);
	is->fw.version[FIMC_IS_FW_VER_LEN - 1] = 0;

	is->fw.state = 1;

	dev_info(dev, "loaded firmware: %s, rev. %s\n",
		 is->fw.info, is->fw.version);
	dev_dbg(dev, "FW size: %d, paddr: %#x\n", fw->size, is->memory.paddr);

	is->is_shared_region->chip_id = 0xe4412;
	is->is_shared_region->chip_rev_no = 1;

	fimc_is_mem_barrier();

	/*
	 * FIXME: The firmware is not being released for now, as it is
	 * needed around for copying to the IS working memory every
	 * time before the Cortex-A5 is restarted.
	 */
	if (is->fw.f_w)
		release_firmware(is->fw.f_w);
	is->fw.f_w = fw;
done:
	mutex_unlock(&is->lock);
}

static int fimc_is_request_firmware(struct fimc_is *is, const char *fw_name)
{
	return request_firmware_nowait(THIS_MODULE,
				FW_ACTION_HOTPLUG, fw_name, &is->pdev->dev,
				GFP_KERNEL, is, fimc_is_load_firmware);
}

/* General IS interrupt handler */
static void fimc_is_general_irq_handler(struct fimc_is *is)
{
	is->i2h_cmd.cmd = mcuctl_read(is, MCUCTL_REG_ISSR(10));

	switch (is->i2h_cmd.cmd) {
	case IHC_GET_SENSOR_NUM:
		fimc_is_hw_get_params(is, 1);
		fimc_is_hw_wait_intmsr0_intmsd0(is);
		fimc_is_hw_set_sensor_num(is);
		pr_debug("ISP FW version: %#x\n", is->i2h_cmd.args[0]);
		break;
	case IHC_SET_FACE_MARK:
	case IHC_FRAME_DONE:
		fimc_is_hw_get_params(is, 2);
		break;
	case IHC_SET_SHOT_MARK:
	case IHC_AA_DONE:
	case IH_REPLY_DONE:
		fimc_is_hw_get_params(is, 3);
		break;
	case IH_REPLY_NOT_DONE:
		fimc_is_hw_get_params(is, 4);
		break;
	case IHC_NOT_READY:
		break;
	default:
		pr_info("unknown command: %#x\n", is->i2h_cmd.cmd);
	}

	fimc_is_fw_clear_irq1(is, FIMC_IS_INT_GENERAL);

	switch (is->i2h_cmd.cmd) {
	case IHC_GET_SENSOR_NUM:
		fimc_is_hw_set_intgr0_gd0(is);
		set_bit(IS_ST_A5_PWR_ON, &is->state);
		break;

	case IHC_SET_SHOT_MARK:
		break;

	case IHC_SET_FACE_MARK:
		is->fd_header.count = is->i2h_cmd.args[0];
		is->fd_header.index = is->i2h_cmd.args[1];
		is->fd_header.offset = 0;
		break;

	case IHC_FRAME_DONE:
		break;

	case IHC_AA_DONE:
		pr_debug("AA_DONE - %d, %d, %d\n", is->i2h_cmd.args[0],
			 is->i2h_cmd.args[1], is->i2h_cmd.args[2]);
		break;

	case IH_REPLY_DONE:
		pr_debug("ISR_DONE: args[0]: %#x\n", is->i2h_cmd.args[0]);

		switch (is->i2h_cmd.args[0]) {
		case HIC_PREVIEW_STILL...HIC_CAPTURE_VIDEO:
			/* Get CAC margin */
			set_bit(IS_ST_CHANGE_MODE, &is->state);
			is->isp.cac_margin_x = is->i2h_cmd.args[1];
			is->isp.cac_margin_y = is->i2h_cmd.args[2];
			pr_debug("CAC margin (x,y): (%d,%d)\n",
				 is->isp.cac_margin_x, is->isp.cac_margin_y);
			break;

		case HIC_STREAM_ON:
			clear_bit(IS_ST_STREAM_OFF, &is->state);
			set_bit(IS_ST_STREAM_ON, &is->state);
			break;

		case HIC_STREAM_OFF:
			clear_bit(IS_ST_STREAM_ON, &is->state);
			set_bit(IS_ST_STREAM_OFF, &is->state);
			break;

		case HIC_SET_PARAMETER:
			is->config[is->config_index].p_region_index[0] = 0;
			is->config[is->config_index].p_region_index[1] = 0;
			set_bit(IS_ST_BLOCK_CMD_CLEARED, &is->state);
			pr_debug("HIC_SET_PARAMETER\n");
			break;

		case HIC_GET_PARAMETER:
			break;

		case HIC_SET_TUNE:
			break;

		case HIC_GET_STATUS:
			break;

		case HIC_OPEN_SENSOR:
			set_bit(IS_ST_OPEN_SENSOR, &is->state);
			pr_debug("data lanes: %d, settle line: %d\n",
				 is->i2h_cmd.args[2], is->i2h_cmd.args[1]);
			break;

		case HIC_CLOSE_SENSOR:
			clear_bit(IS_ST_OPEN_SENSOR, &is->state);
			is->sensor_index = 0;
			break;

		case HIC_MSG_TEST:
			pr_debug("config MSG level completed\n");
			break;

		case HIC_POWER_DOWN:
			clear_bit(IS_ST_PWR_SUBIP_ON, &is->state);
			break;

		case HIC_GET_SET_FILE_ADDR:
			is->setfile.base = is->i2h_cmd.args[1];
			set_bit(IS_ST_SETFILE_LOADED, &is->state);
			break;

		case HIC_LOAD_SET_FILE:
			set_bit(IS_ST_SETFILE_LOADED, &is->state);
			break;
		}
		break;

	case IH_REPLY_NOT_DONE:
		pr_err("ISR_NDONE: %d: %#x, %s\n", is->i2h_cmd.args[0],
		       is->i2h_cmd.args[1],
		       fimc_is_strerr(is->i2h_cmd.args[1]));

		if (is->i2h_cmd.args[1] & IS_ERROR_TIME_OUT_FLAG)
			pr_err("IS_ERROR_TIME_OUT\n");

		switch (is->i2h_cmd.args[1]) {
		case IS_ERROR_SET_PARAMETER:
			fimc_is_mem_barrier();
		}

		switch (is->i2h_cmd.args[0]) {
		case HIC_SET_PARAMETER:
			is->config[is->config_index].p_region_index[0] = 0;
			is->config[is->config_index].p_region_index[1] = 0;
			set_bit(IS_ST_BLOCK_CMD_CLEARED, &is->state);
			break;
		}
		break;

	case IHC_NOT_READY:
		pr_err("IS control sequence error: Not Ready\n");
		break;
	}

	wake_up(&is->irq_queue);
}

static irqreturn_t fimc_is_irq_handler(int irq, void *priv)
{
	struct fimc_is *is = priv;
	unsigned long flags;
	u32 status;

	spin_lock_irqsave(&is->slock, flags);
	status = mcuctl_read(is, MCUCTL_REG_INTSR1);

	if (status & (1UL << FIMC_IS_INT_GENERAL))
		fimc_is_general_irq_handler(is);

	if (status & (1UL << FIMC_IS_INT_FRAME_DONE_ISP))
		fimc_isp_irq_handler(is);

	spin_unlock_irqrestore(&is->slock, flags);
	return IRQ_HANDLED;
}

static int fimc_is_hw_open_sensor(struct fimc_is *is,
				  struct fimc_is_sensor *sensor)
{
	struct sensor_open_extended *soe = (void *)&is->is_p_region->shared;

	fimc_is_hw_wait_intmsr0_intmsd0(is);

	soe->self_calibration_mode = 1;
	soe->actuator_type = 0;
	soe->mipi_lane_num = 0;
	soe->mclk = 0;
	soe->mipi_speed	= 0;
	soe->fast_open_sensor = 0;
	soe->i2c_sclk = 88000000;

	fimc_is_mem_barrier();

	mcuctl_write(HIC_OPEN_SENSOR, is, MCUCTL_REG_ISSR(0));
	mcuctl_write(is->sensor_index, is, MCUCTL_REG_ISSR(1));
	mcuctl_write(sensor->drvdata->id, is, MCUCTL_REG_ISSR(2));
	mcuctl_write(sensor->i2c_bus, is, MCUCTL_REG_ISSR(3));
	mcuctl_write(is->is_dma_p_region, is, MCUCTL_REG_ISSR(4));

	fimc_is_hw_set_intgr0_gd0(is);

	return fimc_is_wait_event(is, IS_ST_OPEN_SENSOR, 1,
				  sensor->drvdata->open_timeout);
}


int fimc_is_hw_initialize(struct fimc_is *is)
{
	const int config_ids[] = {
		IS_SC_PREVIEW_STILL, IS_SC_PREVIEW_VIDEO,
		IS_SC_CAPTURE_STILL, IS_SC_CAPTURE_VIDEO
	};
	struct device *dev = &is->pdev->dev;
	u32 prev_id;
	int i, ret;

	/* Sensor initialization. Only one sensor is currently supported. */
	ret = fimc_is_hw_open_sensor(is, &is->sensor[0]);
	if (ret < 0)
		return ret;

	/* Get the setfile address. */
	fimc_is_hw_get_setfile_addr(is);

	ret = fimc_is_wait_event(is, IS_ST_SETFILE_LOADED, 1,
				 FIMC_IS_CONFIG_TIMEOUT);
	if (ret < 0) {
		dev_err(dev, "get setfile address timed out\n");
		return ret;
	}
	pr_debug("setfile.base: %#x\n", is->setfile.base);

	/* Load the setfile. */
	fimc_is_load_setfile(is, FIMC_IS_SETFILE_6A3);
	clear_bit(IS_ST_SETFILE_LOADED, &is->state);
	fimc_is_hw_load_setfile(is);
	ret = fimc_is_wait_event(is, IS_ST_SETFILE_LOADED, 1,
				 FIMC_IS_CONFIG_TIMEOUT);
	if (ret < 0) {
		dev_err(dev, "loading setfile timed out\n");
		return ret;
	}

	pr_debug("setfile: base: %#x, size: %d\n",
		 is->setfile.base, is->setfile.size);
	pr_info("FIMC-IS Setfile info: %s\n", is->fw.setfile_info);

	/* Check magic number. */
	if (is->is_p_region->shared[MAX_SHARED_COUNT - 1] !=
	    FIMC_IS_MAGIC_NUMBER) {
		dev_err(dev, "magic number error!\n");
		return -EIO;
	}

	pr_debug("shared region: %#x, parameter region: %#x\n",
		 is->memory.paddr + FIMC_IS_SHARED_REGION_OFFSET,
		 is->is_dma_p_region);

	is->setfile.sub_index = 0;

	/* Stream off. */
	fimc_is_hw_stream_off(is);
	ret = fimc_is_wait_event(is, IS_ST_STREAM_OFF, 1,
				 FIMC_IS_CONFIG_TIMEOUT);
	if (ret < 0) {
		dev_err(dev, "stream off timeout\n");
		return ret;
	}

	/* Preserve previous mode. */
	prev_id = is->config_index;

	/* Set initial parameter values. */
	for (i = 0; i < ARRAY_SIZE(config_ids); i++) {
		is->config_index = config_ids[i];
		fimc_is_set_initial_params(is);
		ret = fimc_is_itf_s_param(is, true);
		if (ret < 0) {
			is->config_index = prev_id;
			return ret;
		}
	}
	is->config_index = prev_id;

	set_bit(IS_ST_INIT_DONE, &is->state);
	dev_info(dev, "initialization sequence completed (%d)\n",
						is->config_index);
	return 0;
}

static int fimc_is_log_show(struct seq_file *s, void *data)
{
	struct fimc_is *is = s->private;
	const u8 *buf = is->memory.vaddr + FIMC_IS_DEBUG_REGION_OFFSET;

	if (is->memory.vaddr == NULL) {
		dev_err(&is->pdev->dev, "firmware memory is not initialized\n");
		return -EIO;
	}

	seq_printf(s, "%s\n", buf);
	return 0;
}

static int fimc_is_debugfs_open(struct inode *inode, struct file *file)
{
	return single_open(file, fimc_is_log_show, inode->i_private);
}

static const struct file_operations fimc_is_debugfs_fops = {
	.open		= fimc_is_debugfs_open,
	.read		= seq_read,
	.llseek		= seq_lseek,
	.release	= single_release,
};

static void fimc_is_debugfs_remove(struct fimc_is *is)
{
	debugfs_remove_recursive(is->debugfs_entry);
	is->debugfs_entry = NULL;
}

static int fimc_is_debugfs_create(struct fimc_is *is)
{
	struct dentry *dentry;

	is->debugfs_entry = debugfs_create_dir("fimc_is", NULL);

	dentry = debugfs_create_file("fw_log", S_IRUGO, is->debugfs_entry,
				     is, &fimc_is_debugfs_fops);
	if (!dentry)
		fimc_is_debugfs_remove(is);

	return is->debugfs_entry == NULL ? -EIO : 0;
}

static int fimc_is_runtime_resume(struct device *dev);
static int fimc_is_runtime_suspend(struct device *dev);

static int fimc_is_probe(struct platform_device *pdev)
{
	struct device *dev = &pdev->dev;
	struct fimc_is *is;
	struct resource res;
	struct device_node *node;
	int ret;

	is = devm_kzalloc(&pdev->dev, sizeof(*is), GFP_KERNEL);
	if (!is)
		return -ENOMEM;

	is->pdev = pdev;
	is->isp.pdev = pdev;

	init_waitqueue_head(&is->irq_queue);
	spin_lock_init(&is->slock);
	mutex_init(&is->lock);

	ret = of_address_to_resource(dev->of_node, 0, &res);
	if (ret < 0)
		return ret;

	is->regs = devm_ioremap_resource(dev, &res);
	if (IS_ERR(is->regs))
		return PTR_ERR(is->regs);

	node = of_get_child_by_name(dev->of_node, "pmu");
	if (!node)
		return -ENODEV;

	is->pmu_regs = of_iomap(node, 0);
	if (!is->pmu_regs)
		return -ENOMEM;

	is->irq = irq_of_parse_and_map(dev->of_node, 0);
	if (is->irq < 0) {
		dev_err(dev, "no irq found\n");
		return is->irq;
	}

	ret = fimc_is_get_clocks(is);
	if (ret < 0)
		return ret;

	platform_set_drvdata(pdev, is);

	ret = request_irq(is->irq, fimc_is_irq_handler, 0, dev_name(dev), is);
	if (ret < 0) {
		dev_err(dev, "irq request failed\n");
		goto err_clk;
	}
	pm_runtime_enable(dev);

	if (!pm_runtime_enabled(dev)) {
		ret = fimc_is_runtime_resume(dev);
		if (ret < 0)
			goto err_irq;
	}

	ret = pm_runtime_get_sync(dev);
	if (ret < 0)
		goto err_pm;

	is->alloc_ctx = vb2_dma_contig_init_ctx(dev);
	if (IS_ERR(is->alloc_ctx)) {
		ret = PTR_ERR(is->alloc_ctx);
		goto err_pm;
	}
	/*
	 * Register FIMC-IS V4L2 subdevs to this driver. The video nodes
	 * will be created within the subdev's registered() callback.
	 */
	ret = fimc_is_register_subdevs(is);
	if (ret < 0)
		goto err_vb;

	ret = fimc_is_debugfs_create(is);
	if (ret < 0)
		goto err_sd;

	ret = fimc_is_request_firmware(is, FIMC_IS_FW_FILENAME);
	if (ret < 0)
		goto err_dfs;

	pm_runtime_put_sync(dev);

	dev_dbg(dev, "FIMC-IS registered successfully\n");
	return 0;

err_dfs:
	fimc_is_debugfs_remove(is);
err_sd:
	fimc_is_unregister_subdevs(is);
err_vb:
	vb2_dma_contig_cleanup_ctx(is->alloc_ctx);
err_pm:
	if (!pm_runtime_enabled(dev))
		fimc_is_runtime_suspend(dev);
err_irq:
	free_irq(is->irq, is);
err_clk:
	fimc_is_put_clocks(is);
	return ret;
}

static int fimc_is_runtime_resume(struct device *dev)
{
	struct fimc_is *is = dev_get_drvdata(dev);
	int ret;

	ret = fimc_is_setup_clocks(is);
	if (ret)
		return ret;

	return fimc_is_enable_clocks(is);
}

static int fimc_is_runtime_suspend(struct device *dev)
{
	struct fimc_is *is = dev_get_drvdata(dev);

	fimc_is_disable_clocks(is);
	return 0;
}

#ifdef CONFIG_PM_SLEEP
static int fimc_is_resume(struct device *dev)
{
	/* TODO: */
	return 0;
}

static int fimc_is_suspend(struct device *dev)
{
	struct fimc_is *is = dev_get_drvdata(dev);

	/* TODO: */
	if (test_bit(IS_ST_A5_PWR_ON, &is->state))
		return -EBUSY;

	return 0;
}
#endif /* CONFIG_PM_SLEEP */

static int fimc_is_remove(struct platform_device *pdev)
{
	struct device *dev = &pdev->dev;
	struct fimc_is *is = dev_get_drvdata(dev);

	pm_runtime_disable(dev);
	pm_runtime_set_suspended(dev);
	if (!pm_runtime_status_suspended(dev))
		fimc_is_runtime_suspend(dev);
	free_irq(is->irq, is);
	fimc_is_unregister_subdevs(is);
	vb2_dma_contig_cleanup_ctx(is->alloc_ctx);
	fimc_is_put_clocks(is);
	fimc_is_debugfs_remove(is);
	if (is->fw.f_w)
		release_firmware(is->fw.f_w);
	fimc_is_free_cpu_memory(is);

	return 0;
}

static const struct of_device_id fimc_is_of_match[] = {
	{ .compatible = "samsung,exynos4212-fimc-is" },
	{ /* sentinel */ },
};
MODULE_DEVICE_TABLE(of, fimc_is_of_match);

static const struct dev_pm_ops fimc_is_pm_ops = {
	SET_SYSTEM_SLEEP_PM_OPS(fimc_is_suspend, fimc_is_resume)
	SET_RUNTIME_PM_OPS(fimc_is_runtime_suspend, fimc_is_runtime_resume,
			   NULL)
};

static struct platform_driver fimc_is_driver = {
	.probe		= fimc_is_probe,
	.remove		= fimc_is_remove,
	.driver = {
		.of_match_table	= fimc_is_of_match,
		.name		= FIMC_IS_DRV_NAME,
		.owner		= THIS_MODULE,
		.pm		= &fimc_is_pm_ops,
	}
};

static int fimc_is_module_init(void)
{
	int ret;

	ret = fimc_is_register_i2c_driver();
	if (ret < 0)
		return ret;

	ret = platform_driver_register(&fimc_is_driver);

	if (ret < 0)
		fimc_is_unregister_i2c_driver();

	return ret;
}

static void fimc_is_module_exit(void)
{
	fimc_is_unregister_i2c_driver();
	platform_driver_unregister(&fimc_is_driver);
}

module_init(fimc_is_module_init);
module_exit(fimc_is_module_exit);

MODULE_ALIAS("platform:" FIMC_IS_DRV_NAME);
MODULE_AUTHOR("Younghwan Joo <yhwan.joo@samsung.com>");
MODULE_AUTHOR("Sylwester Nawrocki <s.nawrocki@samsung.com>");
MODULE_LICENSE("GPL v2");<|MERGE_RESOLUTION|>--- conflicted
+++ resolved
@@ -168,13 +168,6 @@
 	u32 tmp = 0;
 	int ret;
 
-<<<<<<< HEAD
-	np = of_graph_get_next_endpoint(np, NULL);
-	if (!np)
-		return -ENXIO;
-	np = of_graph_get_remote_port(np);
-	if (!np)
-=======
 	sensor->drvdata = fimc_is_sensor_get_drvdata(node);
 	if (!sensor->drvdata) {
 		dev_err(&is->pdev->dev, "no driver data found for: %s\n",
@@ -182,13 +175,12 @@
 		return -EINVAL;
 	}
 
-	node = v4l2_of_get_next_endpoint(node, NULL);
+	node = of_graph_get_next_endpoint(node, NULL);
 	if (!node)
 		return -ENXIO;
 
-	node = v4l2_of_get_remote_port(node);
+	node = of_graph_get_remote_port(node);
 	if (!node)
->>>>>>> 97e9858e
 		return -ENXIO;
 
 	/* Use MIPI-CSIS channel id to determine the ISP I2C bus index. */
