--- conflicted
+++ resolved
@@ -219,12 +219,8 @@
 	if (ps > pe)	/* make vc_sel.start <= vc_sel.end */
 		swap(ps, pe);
 
-<<<<<<< HEAD
 	mutex_lock(&vc_sel.lock);
 	if (vc_sel.cons != vc_cons[fg_console].d) {
-=======
-	if (sel_cons != vc_cons[fg_console].d) {
->>>>>>> 2c523b34
 		clear_selection();
 		vc_sel.cons = vc_cons[fg_console].d;
 	}
@@ -252,7 +248,6 @@
 			    (!spc && !inword(sel_pos(pe, unicode))))
 				break;
 			new_sel_end = pe;
-<<<<<<< HEAD
 			if (!((pe + 2) % vc->vc_size_row))
 				break;
 		}
@@ -264,45 +259,9 @@
 		break;
 	case TIOCL_SELPOINTER:
 		highlight_pointer(pe);
-		goto unlock;
+		return 0;
 	default:
-		ret = -EINVAL;
-		goto unlock;
-=======
-			break;
-		case TIOCL_SELWORD:	/* word-by-word selection */
-			spc = isspace(sel_pos(ps));
-			for (new_sel_start = ps; ; ps -= 2)
-			{
-				if ((spc && !isspace(sel_pos(ps))) ||
-				    (!spc && !inword(sel_pos(ps))))
-					break;
-				new_sel_start = ps;
-				if (!(ps % vc->vc_size_row))
-					break;
-			}
-			spc = isspace(sel_pos(pe));
-			for (new_sel_end = pe; ; pe += 2)
-			{
-				if ((spc && !isspace(sel_pos(pe))) ||
-				    (!spc && !inword(sel_pos(pe))))
-					break;
-				new_sel_end = pe;
-				if (!((pe + 2) % vc->vc_size_row))
-					break;
-			}
-			break;
-		case TIOCL_SELLINE:	/* line-by-line selection */
-			new_sel_start = ps - ps % vc->vc_size_row;
-			new_sel_end = pe + vc->vc_size_row
-				    - pe % vc->vc_size_row - 2;
-			break;
-		case TIOCL_SELPOINTER:
-			highlight_pointer(pe);
-			return 0;
-		default:
-			return -EINVAL;
->>>>>>> 2c523b34
+		return -EINVAL;
 	}
 
 	/* remove the pointer */
@@ -323,17 +282,10 @@
 		highlight(new_sel_start, new_sel_end);
 	else if (new_sel_start == vc_sel.start)
 	{
-<<<<<<< HEAD
 		if (new_sel_end == vc_sel.end)	/* no action required */
-			goto unlock;
+			return 0;
 		else if (new_sel_end > vc_sel.end)	/* extend to right */
 			highlight(vc_sel.end + 2, new_sel_end);
-=======
-		if (new_sel_end == sel_end)	/* no action required */
-			return 0;
-		else if (new_sel_end > sel_end)	/* extend to right */
-			highlight(sel_end + 2, new_sel_end);
->>>>>>> 2c523b34
 		else				/* contract from right */
 			highlight(new_sel_end + 2, vc_sel.end);
 	}
@@ -383,12 +335,7 @@
 			obp = bp;
 		}
 	}
-<<<<<<< HEAD
 	vc_sel.buf_len = bp - vc_sel.buffer;
-unlock:
-	mutex_unlock(&vc_sel.lock);
-=======
-	sel_buffer_lth = bp - sel_buffer;
 
 	return ret;
 }
@@ -397,13 +344,12 @@
 {
 	int ret;
 
-	mutex_lock(&sel_lock);
+	mutex_lock(&vc_sel.lock);
 	console_lock();
 	ret = __set_selection_kernel(v, tty);
 	console_unlock();
-	mutex_unlock(&sel_lock);
-
->>>>>>> 2c523b34
+	mutex_unlock(&vc_sel.lock);
+
 	return ret;
 }
 EXPORT_SYMBOL_GPL(set_selection_kernel);
