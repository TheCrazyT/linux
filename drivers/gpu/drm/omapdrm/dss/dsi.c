// SPDX-License-Identifier: GPL-2.0-only
/*
 * Copyright (C) 2009 Nokia Corporation
 * Author: Tomi Valkeinen <tomi.valkeinen@ti.com>
 */

#define DSS_SUBSYS_NAME "DSI"

#include <linux/kernel.h>
#include <linux/mfd/syscon.h>
#include <linux/regmap.h>
#include <linux/io.h>
#include <linux/clk.h>
#include <linux/device.h>
#include <linux/err.h>
#include <linux/interrupt.h>
#include <linux/irq.h>
#include <linux/delay.h>
#include <linux/gpio/consumer.h>
#include <linux/mutex.h>
#include <linux/module.h>
#include <linux/semaphore.h>
#include <linux/seq_file.h>
#include <linux/platform_device.h>
#include <linux/regulator/consumer.h>
#include <linux/wait.h>
#include <linux/workqueue.h>
#include <linux/sched.h>
#include <linux/slab.h>
#include <linux/debugfs.h>
#include <linux/pm_runtime.h>
#include <linux/of.h>
#include <linux/of_graph.h>
#include <linux/of_platform.h>
#include <linux/component.h>
#include <linux/sys_soc.h>

#include <drm/drm_bridge.h>
#include <drm/drm_mipi_dsi.h>
#include <drm/drm_panel.h>
#include <video/mipi_display.h>

#include "omapdss.h"
#include "dss.h"

#define DSI_CATCH_MISSING_TE

#include "dsi.h"

#define REG_GET(dsi, idx, start, end) \
	FLD_GET(dsi_read_reg(dsi, idx), start, end)

#define REG_FLD_MOD(dsi, idx, val, start, end) \
	dsi_write_reg(dsi, idx, FLD_MOD(dsi_read_reg(dsi, idx), val, start, end))

static int dsi_init_dispc(struct dsi_data *dsi);
static void dsi_uninit_dispc(struct dsi_data *dsi);

static int dsi_vc_send_null(struct dsi_data *dsi, int vc, int channel);

static ssize_t _omap_dsi_host_transfer(struct dsi_data *dsi, int vc,
				       const struct mipi_dsi_msg *msg);

#ifdef DSI_PERF_MEASURE
static bool dsi_perf;
module_param(dsi_perf, bool, 0644);
#endif

/* Note: for some reason video mode seems to work only if VC_VIDEO is 0 */
#define VC_VIDEO	0
#define VC_CMD		1

#define drm_bridge_to_dsi(bridge) \
	container_of(bridge, struct dsi_data, bridge)

static inline struct dsi_data *to_dsi_data(struct omap_dss_device *dssdev)
{
	return dev_get_drvdata(dssdev->dev);
}

static inline struct dsi_data *host_to_omap(struct mipi_dsi_host *host)
{
	return container_of(host, struct dsi_data, host);
}

static inline void dsi_write_reg(struct dsi_data *dsi,
				 const struct dsi_reg idx, u32 val)
{
	void __iomem *base;

	switch(idx.module) {
		case DSI_PROTO: base = dsi->proto_base; break;
		case DSI_PHY: base = dsi->phy_base; break;
		case DSI_PLL: base = dsi->pll_base; break;
		default: return;
	}

	__raw_writel(val, base + idx.idx);
}

static inline u32 dsi_read_reg(struct dsi_data *dsi, const struct dsi_reg idx)
{
	void __iomem *base;

	switch(idx.module) {
		case DSI_PROTO: base = dsi->proto_base; break;
		case DSI_PHY: base = dsi->phy_base; break;
		case DSI_PLL: base = dsi->pll_base; break;
		default: return 0;
	}

	return __raw_readl(base + idx.idx);
}

static void dsi_bus_lock(struct dsi_data *dsi)
{
	down(&dsi->bus_lock);
}

static void dsi_bus_unlock(struct dsi_data *dsi)
{
	up(&dsi->bus_lock);
}

static bool dsi_bus_is_locked(struct dsi_data *dsi)
{
	return dsi->bus_lock.count == 0;
}

static void dsi_completion_handler(void *data, u32 mask)
{
	complete((struct completion *)data);
}

static inline bool wait_for_bit_change(struct dsi_data *dsi,
				       const struct dsi_reg idx,
				       int bitnum, int value)
{
	unsigned long timeout;
	ktime_t wait;
	int t;

	/* first busyloop to see if the bit changes right away */
	t = 100;
	while (t-- > 0) {
		if (REG_GET(dsi, idx, bitnum, bitnum) == value)
			return true;
	}

	/* then loop for 500ms, sleeping for 1ms in between */
	timeout = jiffies + msecs_to_jiffies(500);
	while (time_before(jiffies, timeout)) {
		if (REG_GET(dsi, idx, bitnum, bitnum) == value)
			return true;

		wait = ns_to_ktime(1000 * 1000);
		set_current_state(TASK_UNINTERRUPTIBLE);
		schedule_hrtimeout(&wait, HRTIMER_MODE_REL);
	}

	return false;
}

#ifdef DSI_PERF_MEASURE
static void dsi_perf_mark_setup(struct dsi_data *dsi)
{
	dsi->perf_setup_time = ktime_get();
}

static void dsi_perf_mark_start(struct dsi_data *dsi)
{
	dsi->perf_start_time = ktime_get();
}

static void dsi_perf_show(struct dsi_data *dsi, const char *name)
{
	ktime_t t, setup_time, trans_time;
	u32 total_bytes;
	u32 setup_us, trans_us, total_us;

	if (!dsi_perf)
		return;

	t = ktime_get();

	setup_time = ktime_sub(dsi->perf_start_time, dsi->perf_setup_time);
	setup_us = (u32)ktime_to_us(setup_time);
	if (setup_us == 0)
		setup_us = 1;

	trans_time = ktime_sub(t, dsi->perf_start_time);
	trans_us = (u32)ktime_to_us(trans_time);
	if (trans_us == 0)
		trans_us = 1;

	total_us = setup_us + trans_us;

	total_bytes = dsi->update_bytes;

	pr_info("DSI(%s): %u us + %u us = %u us (%uHz), %u bytes, %u kbytes/sec\n",
		name,
		setup_us,
		trans_us,
		total_us,
		1000 * 1000 / total_us,
		total_bytes,
		total_bytes * 1000 / total_us);
}
#else
static inline void dsi_perf_mark_setup(struct dsi_data *dsi)
{
}

static inline void dsi_perf_mark_start(struct dsi_data *dsi)
{
}

static inline void dsi_perf_show(struct dsi_data *dsi, const char *name)
{
}
#endif

static int verbose_irq;

static void print_irq_status(u32 status)
{
	if (status == 0)
		return;

	if (!verbose_irq && (status & ~DSI_IRQ_CHANNEL_MASK) == 0)
		return;

#define PIS(x) (status & DSI_IRQ_##x) ? (#x " ") : ""

	pr_debug("DSI IRQ: 0x%x: %s%s%s%s%s%s%s%s%s%s%s%s%s%s%s%s%s\n",
		status,
		verbose_irq ? PIS(VC0) : "",
		verbose_irq ? PIS(VC1) : "",
		verbose_irq ? PIS(VC2) : "",
		verbose_irq ? PIS(VC3) : "",
		PIS(WAKEUP),
		PIS(RESYNC),
		PIS(PLL_LOCK),
		PIS(PLL_UNLOCK),
		PIS(PLL_RECALL),
		PIS(COMPLEXIO_ERR),
		PIS(HS_TX_TIMEOUT),
		PIS(LP_RX_TIMEOUT),
		PIS(TE_TRIGGER),
		PIS(ACK_TRIGGER),
		PIS(SYNC_LOST),
		PIS(LDO_POWER_GOOD),
		PIS(TA_TIMEOUT));
#undef PIS
}

static void print_irq_status_vc(int vc, u32 status)
{
	if (status == 0)
		return;

	if (!verbose_irq && (status & ~DSI_VC_IRQ_PACKET_SENT) == 0)
		return;

#define PIS(x) (status & DSI_VC_IRQ_##x) ? (#x " ") : ""

	pr_debug("DSI VC(%d) IRQ 0x%x: %s%s%s%s%s%s%s%s%s\n",
		vc,
		status,
		PIS(CS),
		PIS(ECC_CORR),
		PIS(ECC_NO_CORR),
		verbose_irq ? PIS(PACKET_SENT) : "",
		PIS(BTA),
		PIS(FIFO_TX_OVF),
		PIS(FIFO_RX_OVF),
		PIS(FIFO_TX_UDF),
		PIS(PP_BUSY_CHANGE));
#undef PIS
}

static void print_irq_status_cio(u32 status)
{
	if (status == 0)
		return;

#define PIS(x) (status & DSI_CIO_IRQ_##x) ? (#x " ") : ""

	pr_debug("DSI CIO IRQ 0x%x: %s%s%s%s%s%s%s%s%s%s%s%s%s%s%s%s%s%s%s%s\n",
		status,
		PIS(ERRSYNCESC1),
		PIS(ERRSYNCESC2),
		PIS(ERRSYNCESC3),
		PIS(ERRESC1),
		PIS(ERRESC2),
		PIS(ERRESC3),
		PIS(ERRCONTROL1),
		PIS(ERRCONTROL2),
		PIS(ERRCONTROL3),
		PIS(STATEULPS1),
		PIS(STATEULPS2),
		PIS(STATEULPS3),
		PIS(ERRCONTENTIONLP0_1),
		PIS(ERRCONTENTIONLP1_1),
		PIS(ERRCONTENTIONLP0_2),
		PIS(ERRCONTENTIONLP1_2),
		PIS(ERRCONTENTIONLP0_3),
		PIS(ERRCONTENTIONLP1_3),
		PIS(ULPSACTIVENOT_ALL0),
		PIS(ULPSACTIVENOT_ALL1));
#undef PIS
}

#ifdef CONFIG_OMAP2_DSS_COLLECT_IRQ_STATS
static void dsi_collect_irq_stats(struct dsi_data *dsi, u32 irqstatus,
				  u32 *vcstatus, u32 ciostatus)
{
	int i;

	spin_lock(&dsi->irq_stats_lock);

	dsi->irq_stats.irq_count++;
	dss_collect_irq_stats(irqstatus, dsi->irq_stats.dsi_irqs);

	for (i = 0; i < 4; ++i)
		dss_collect_irq_stats(vcstatus[i], dsi->irq_stats.vc_irqs[i]);

	dss_collect_irq_stats(ciostatus, dsi->irq_stats.cio_irqs);

	spin_unlock(&dsi->irq_stats_lock);
}
#else
#define dsi_collect_irq_stats(dsi, irqstatus, vcstatus, ciostatus)
#endif

static int debug_irq;

static void dsi_handle_irq_errors(struct dsi_data *dsi, u32 irqstatus,
				  u32 *vcstatus, u32 ciostatus)
{
	int i;

	if (irqstatus & DSI_IRQ_ERROR_MASK) {
		DSSERR("DSI error, irqstatus %x\n", irqstatus);
		print_irq_status(irqstatus);
		spin_lock(&dsi->errors_lock);
		dsi->errors |= irqstatus & DSI_IRQ_ERROR_MASK;
		spin_unlock(&dsi->errors_lock);
	} else if (debug_irq) {
		print_irq_status(irqstatus);
	}

	for (i = 0; i < 4; ++i) {
		if (vcstatus[i] & DSI_VC_IRQ_ERROR_MASK) {
			DSSERR("DSI VC(%d) error, vc irqstatus %x\n",
				       i, vcstatus[i]);
			print_irq_status_vc(i, vcstatus[i]);
		} else if (debug_irq) {
			print_irq_status_vc(i, vcstatus[i]);
		}
	}

	if (ciostatus & DSI_CIO_IRQ_ERROR_MASK) {
		DSSERR("DSI CIO error, cio irqstatus %x\n", ciostatus);
		print_irq_status_cio(ciostatus);
	} else if (debug_irq) {
		print_irq_status_cio(ciostatus);
	}
}

static void dsi_call_isrs(struct dsi_isr_data *isr_array,
		unsigned int isr_array_size, u32 irqstatus)
{
	struct dsi_isr_data *isr_data;
	int i;

	for (i = 0; i < isr_array_size; i++) {
		isr_data = &isr_array[i];
		if (isr_data->isr && isr_data->mask & irqstatus)
			isr_data->isr(isr_data->arg, irqstatus);
	}
}

static void dsi_handle_isrs(struct dsi_isr_tables *isr_tables,
		u32 irqstatus, u32 *vcstatus, u32 ciostatus)
{
	int i;

	dsi_call_isrs(isr_tables->isr_table,
			ARRAY_SIZE(isr_tables->isr_table),
			irqstatus);

	for (i = 0; i < 4; ++i) {
		if (vcstatus[i] == 0)
			continue;
		dsi_call_isrs(isr_tables->isr_table_vc[i],
				ARRAY_SIZE(isr_tables->isr_table_vc[i]),
				vcstatus[i]);
	}

	if (ciostatus != 0)
		dsi_call_isrs(isr_tables->isr_table_cio,
				ARRAY_SIZE(isr_tables->isr_table_cio),
				ciostatus);
}

static irqreturn_t omap_dsi_irq_handler(int irq, void *arg)
{
	struct dsi_data *dsi = arg;
	u32 irqstatus, vcstatus[4], ciostatus;
	int i;

	if (!dsi->is_enabled)
		return IRQ_NONE;

	spin_lock(&dsi->irq_lock);

	irqstatus = dsi_read_reg(dsi, DSI_IRQSTATUS);

	/* IRQ is not for us */
	if (!irqstatus) {
		spin_unlock(&dsi->irq_lock);
		return IRQ_NONE;
	}

	dsi_write_reg(dsi, DSI_IRQSTATUS, irqstatus & ~DSI_IRQ_CHANNEL_MASK);
	/* flush posted write */
	dsi_read_reg(dsi, DSI_IRQSTATUS);

	for (i = 0; i < 4; ++i) {
		if ((irqstatus & (1 << i)) == 0) {
			vcstatus[i] = 0;
			continue;
		}

		vcstatus[i] = dsi_read_reg(dsi, DSI_VC_IRQSTATUS(i));

		dsi_write_reg(dsi, DSI_VC_IRQSTATUS(i), vcstatus[i]);
		/* flush posted write */
		dsi_read_reg(dsi, DSI_VC_IRQSTATUS(i));
	}

	if (irqstatus & DSI_IRQ_COMPLEXIO_ERR) {
		ciostatus = dsi_read_reg(dsi, DSI_COMPLEXIO_IRQ_STATUS);

		dsi_write_reg(dsi, DSI_COMPLEXIO_IRQ_STATUS, ciostatus);
		/* flush posted write */
		dsi_read_reg(dsi, DSI_COMPLEXIO_IRQ_STATUS);
	} else {
		ciostatus = 0;
	}

#ifdef DSI_CATCH_MISSING_TE
	if (irqstatus & DSI_IRQ_TE_TRIGGER)
		del_timer(&dsi->te_timer);
#endif

	/* make a copy and unlock, so that isrs can unregister
	 * themselves */
	memcpy(&dsi->isr_tables_copy, &dsi->isr_tables,
		sizeof(dsi->isr_tables));

	spin_unlock(&dsi->irq_lock);

	dsi_handle_isrs(&dsi->isr_tables_copy, irqstatus, vcstatus, ciostatus);

	dsi_handle_irq_errors(dsi, irqstatus, vcstatus, ciostatus);

	dsi_collect_irq_stats(dsi, irqstatus, vcstatus, ciostatus);

	return IRQ_HANDLED;
}

/* dsi->irq_lock has to be locked by the caller */
static void _omap_dsi_configure_irqs(struct dsi_data *dsi,
				     struct dsi_isr_data *isr_array,
				     unsigned int isr_array_size,
				     u32 default_mask,
				     const struct dsi_reg enable_reg,
				     const struct dsi_reg status_reg)
{
	struct dsi_isr_data *isr_data;
	u32 mask;
	u32 old_mask;
	int i;

	mask = default_mask;

	for (i = 0; i < isr_array_size; i++) {
		isr_data = &isr_array[i];

		if (isr_data->isr == NULL)
			continue;

		mask |= isr_data->mask;
	}

	old_mask = dsi_read_reg(dsi, enable_reg);
	/* clear the irqstatus for newly enabled irqs */
	dsi_write_reg(dsi, status_reg, (mask ^ old_mask) & mask);
	dsi_write_reg(dsi, enable_reg, mask);

	/* flush posted writes */
	dsi_read_reg(dsi, enable_reg);
	dsi_read_reg(dsi, status_reg);
}

/* dsi->irq_lock has to be locked by the caller */
static void _omap_dsi_set_irqs(struct dsi_data *dsi)
{
	u32 mask = DSI_IRQ_ERROR_MASK;
#ifdef DSI_CATCH_MISSING_TE
	mask |= DSI_IRQ_TE_TRIGGER;
#endif
	_omap_dsi_configure_irqs(dsi, dsi->isr_tables.isr_table,
			ARRAY_SIZE(dsi->isr_tables.isr_table), mask,
			DSI_IRQENABLE, DSI_IRQSTATUS);
}

/* dsi->irq_lock has to be locked by the caller */
static void _omap_dsi_set_irqs_vc(struct dsi_data *dsi, int vc)
{
	_omap_dsi_configure_irqs(dsi, dsi->isr_tables.isr_table_vc[vc],
			ARRAY_SIZE(dsi->isr_tables.isr_table_vc[vc]),
			DSI_VC_IRQ_ERROR_MASK,
			DSI_VC_IRQENABLE(vc), DSI_VC_IRQSTATUS(vc));
}

/* dsi->irq_lock has to be locked by the caller */
static void _omap_dsi_set_irqs_cio(struct dsi_data *dsi)
{
	_omap_dsi_configure_irqs(dsi, dsi->isr_tables.isr_table_cio,
			ARRAY_SIZE(dsi->isr_tables.isr_table_cio),
			DSI_CIO_IRQ_ERROR_MASK,
			DSI_COMPLEXIO_IRQ_ENABLE, DSI_COMPLEXIO_IRQ_STATUS);
}

static void _dsi_initialize_irq(struct dsi_data *dsi)
{
	unsigned long flags;
	int vc;

	spin_lock_irqsave(&dsi->irq_lock, flags);

	memset(&dsi->isr_tables, 0, sizeof(dsi->isr_tables));

	_omap_dsi_set_irqs(dsi);
	for (vc = 0; vc < 4; ++vc)
		_omap_dsi_set_irqs_vc(dsi, vc);
	_omap_dsi_set_irqs_cio(dsi);

	spin_unlock_irqrestore(&dsi->irq_lock, flags);
}

static int _dsi_register_isr(omap_dsi_isr_t isr, void *arg, u32 mask,
		struct dsi_isr_data *isr_array, unsigned int isr_array_size)
{
	struct dsi_isr_data *isr_data;
	int free_idx;
	int i;

	BUG_ON(isr == NULL);

	/* check for duplicate entry and find a free slot */
	free_idx = -1;
	for (i = 0; i < isr_array_size; i++) {
		isr_data = &isr_array[i];

		if (isr_data->isr == isr && isr_data->arg == arg &&
				isr_data->mask == mask) {
			return -EINVAL;
		}

		if (isr_data->isr == NULL && free_idx == -1)
			free_idx = i;
	}

	if (free_idx == -1)
		return -EBUSY;

	isr_data = &isr_array[free_idx];
	isr_data->isr = isr;
	isr_data->arg = arg;
	isr_data->mask = mask;

	return 0;
}

static int _dsi_unregister_isr(omap_dsi_isr_t isr, void *arg, u32 mask,
		struct dsi_isr_data *isr_array, unsigned int isr_array_size)
{
	struct dsi_isr_data *isr_data;
	int i;

	for (i = 0; i < isr_array_size; i++) {
		isr_data = &isr_array[i];
		if (isr_data->isr != isr || isr_data->arg != arg ||
				isr_data->mask != mask)
			continue;

		isr_data->isr = NULL;
		isr_data->arg = NULL;
		isr_data->mask = 0;

		return 0;
	}

	return -EINVAL;
}

static int dsi_register_isr(struct dsi_data *dsi, omap_dsi_isr_t isr,
			    void *arg, u32 mask)
{
	unsigned long flags;
	int r;

	spin_lock_irqsave(&dsi->irq_lock, flags);

	r = _dsi_register_isr(isr, arg, mask, dsi->isr_tables.isr_table,
			ARRAY_SIZE(dsi->isr_tables.isr_table));

	if (r == 0)
		_omap_dsi_set_irqs(dsi);

	spin_unlock_irqrestore(&dsi->irq_lock, flags);

	return r;
}

static int dsi_unregister_isr(struct dsi_data *dsi, omap_dsi_isr_t isr,
			      void *arg, u32 mask)
{
	unsigned long flags;
	int r;

	spin_lock_irqsave(&dsi->irq_lock, flags);

	r = _dsi_unregister_isr(isr, arg, mask, dsi->isr_tables.isr_table,
			ARRAY_SIZE(dsi->isr_tables.isr_table));

	if (r == 0)
		_omap_dsi_set_irqs(dsi);

	spin_unlock_irqrestore(&dsi->irq_lock, flags);

	return r;
}

static int dsi_register_isr_vc(struct dsi_data *dsi, int vc,
			       omap_dsi_isr_t isr, void *arg, u32 mask)
{
	unsigned long flags;
	int r;

	spin_lock_irqsave(&dsi->irq_lock, flags);

	r = _dsi_register_isr(isr, arg, mask,
			dsi->isr_tables.isr_table_vc[vc],
			ARRAY_SIZE(dsi->isr_tables.isr_table_vc[vc]));

	if (r == 0)
		_omap_dsi_set_irqs_vc(dsi, vc);

	spin_unlock_irqrestore(&dsi->irq_lock, flags);

	return r;
}

static int dsi_unregister_isr_vc(struct dsi_data *dsi, int vc,
				 omap_dsi_isr_t isr, void *arg, u32 mask)
{
	unsigned long flags;
	int r;

	spin_lock_irqsave(&dsi->irq_lock, flags);

	r = _dsi_unregister_isr(isr, arg, mask,
			dsi->isr_tables.isr_table_vc[vc],
			ARRAY_SIZE(dsi->isr_tables.isr_table_vc[vc]));

	if (r == 0)
		_omap_dsi_set_irqs_vc(dsi, vc);

	spin_unlock_irqrestore(&dsi->irq_lock, flags);

	return r;
}

static u32 dsi_get_errors(struct dsi_data *dsi)
{
	unsigned long flags;
	u32 e;

	spin_lock_irqsave(&dsi->errors_lock, flags);
	e = dsi->errors;
	dsi->errors = 0;
	spin_unlock_irqrestore(&dsi->errors_lock, flags);
	return e;
}

static int dsi_runtime_get(struct dsi_data *dsi)
{
	int r;

	DSSDBG("dsi_runtime_get\n");

	r = pm_runtime_get_sync(dsi->dev);
	if (WARN_ON(r < 0)) {
		pm_runtime_put_noidle(dsi->dev);
		return r;
	}
	return 0;
}

static void dsi_runtime_put(struct dsi_data *dsi)
{
	int r;

	DSSDBG("dsi_runtime_put\n");

	r = pm_runtime_put_sync(dsi->dev);
	WARN_ON(r < 0 && r != -ENOSYS);
}

static void _dsi_print_reset_status(struct dsi_data *dsi)
{
	int b0, b1, b2;

	/* A dummy read using the SCP interface to any DSIPHY register is
	 * required after DSIPHY reset to complete the reset of the DSI complex
	 * I/O. */
	dsi_read_reg(dsi, DSI_DSIPHY_CFG5);

	if (dsi->data->quirks & DSI_QUIRK_REVERSE_TXCLKESC) {
		b0 = 28;
		b1 = 27;
		b2 = 26;
	} else {
		b0 = 24;
		b1 = 25;
		b2 = 26;
	}

#define DSI_FLD_GET(fld, start, end)\
	FLD_GET(dsi_read_reg(dsi, DSI_##fld), start, end)

	pr_debug("DSI resets: PLL (%d) CIO (%d) PHY (%x%x%x, %d, %d, %d)\n",
		DSI_FLD_GET(PLL_STATUS, 0, 0),
		DSI_FLD_GET(COMPLEXIO_CFG1, 29, 29),
		DSI_FLD_GET(DSIPHY_CFG5, b0, b0),
		DSI_FLD_GET(DSIPHY_CFG5, b1, b1),
		DSI_FLD_GET(DSIPHY_CFG5, b2, b2),
		DSI_FLD_GET(DSIPHY_CFG5, 29, 29),
		DSI_FLD_GET(DSIPHY_CFG5, 30, 30),
		DSI_FLD_GET(DSIPHY_CFG5, 31, 31));

#undef DSI_FLD_GET
}

static inline int dsi_if_enable(struct dsi_data *dsi, bool enable)
{
	DSSDBG("dsi_if_enable(%d)\n", enable);

	enable = enable ? 1 : 0;
	REG_FLD_MOD(dsi, DSI_CTRL, enable, 0, 0); /* IF_EN */

	if (!wait_for_bit_change(dsi, DSI_CTRL, 0, enable)) {
		DSSERR("Failed to set dsi_if_enable to %d\n", enable);
		return -EIO;
	}

	return 0;
}

static unsigned long dsi_get_pll_hsdiv_dispc_rate(struct dsi_data *dsi)
{
	return dsi->pll.cinfo.clkout[HSDIV_DISPC];
}

static unsigned long dsi_get_pll_hsdiv_dsi_rate(struct dsi_data *dsi)
{
	return dsi->pll.cinfo.clkout[HSDIV_DSI];
}

static unsigned long dsi_get_txbyteclkhs(struct dsi_data *dsi)
{
	return dsi->pll.cinfo.clkdco / 16;
}

static unsigned long dsi_fclk_rate(struct dsi_data *dsi)
{
	unsigned long r;
	enum dss_clk_source source;

	source = dss_get_dsi_clk_source(dsi->dss, dsi->module_id);
	if (source == DSS_CLK_SRC_FCK) {
		/* DSI FCLK source is DSS_CLK_FCK */
		r = clk_get_rate(dsi->dss_clk);
	} else {
		/* DSI FCLK source is dsi_pll_hsdiv_dsi_clk */
		r = dsi_get_pll_hsdiv_dsi_rate(dsi);
	}

	return r;
}

static int dsi_lp_clock_calc(unsigned long dsi_fclk,
		unsigned long lp_clk_min, unsigned long lp_clk_max,
		struct dsi_lp_clock_info *lp_cinfo)
{
	unsigned int lp_clk_div;
	unsigned long lp_clk;

	lp_clk_div = DIV_ROUND_UP(dsi_fclk, lp_clk_max * 2);
	lp_clk = dsi_fclk / 2 / lp_clk_div;

	if (lp_clk < lp_clk_min || lp_clk > lp_clk_max)
		return -EINVAL;

	lp_cinfo->lp_clk_div = lp_clk_div;
	lp_cinfo->lp_clk = lp_clk;

	return 0;
}

static int dsi_set_lp_clk_divisor(struct dsi_data *dsi)
{
	unsigned long dsi_fclk;
	unsigned int lp_clk_div;
	unsigned long lp_clk;
	unsigned int lpdiv_max = dsi->data->max_pll_lpdiv;


	lp_clk_div = dsi->user_lp_cinfo.lp_clk_div;

	if (lp_clk_div == 0 || lp_clk_div > lpdiv_max)
		return -EINVAL;

	dsi_fclk = dsi_fclk_rate(dsi);

	lp_clk = dsi_fclk / 2 / lp_clk_div;

	DSSDBG("LP_CLK_DIV %u, LP_CLK %lu\n", lp_clk_div, lp_clk);
	dsi->current_lp_cinfo.lp_clk = lp_clk;
	dsi->current_lp_cinfo.lp_clk_div = lp_clk_div;

	/* LP_CLK_DIVISOR */
	REG_FLD_MOD(dsi, DSI_CLK_CTRL, lp_clk_div, 12, 0);

	/* LP_RX_SYNCHRO_ENABLE */
	REG_FLD_MOD(dsi, DSI_CLK_CTRL, dsi_fclk > 30000000 ? 1 : 0, 21, 21);

	return 0;
}

static void dsi_enable_scp_clk(struct dsi_data *dsi)
{
	if (dsi->scp_clk_refcount++ == 0)
		REG_FLD_MOD(dsi, DSI_CLK_CTRL, 1, 14, 14); /* CIO_CLK_ICG */
}

static void dsi_disable_scp_clk(struct dsi_data *dsi)
{
	WARN_ON(dsi->scp_clk_refcount == 0);
	if (--dsi->scp_clk_refcount == 0)
		REG_FLD_MOD(dsi, DSI_CLK_CTRL, 0, 14, 14); /* CIO_CLK_ICG */
}

enum dsi_pll_power_state {
	DSI_PLL_POWER_OFF	= 0x0,
	DSI_PLL_POWER_ON_HSCLK	= 0x1,
	DSI_PLL_POWER_ON_ALL	= 0x2,
	DSI_PLL_POWER_ON_DIV	= 0x3,
};

static int dsi_pll_power(struct dsi_data *dsi, enum dsi_pll_power_state state)
{
	int t = 0;

	/* DSI-PLL power command 0x3 is not working */
	if ((dsi->data->quirks & DSI_QUIRK_PLL_PWR_BUG) &&
	    state == DSI_PLL_POWER_ON_DIV)
		state = DSI_PLL_POWER_ON_ALL;

	/* PLL_PWR_CMD */
	REG_FLD_MOD(dsi, DSI_CLK_CTRL, state, 31, 30);

	/* PLL_PWR_STATUS */
	while (FLD_GET(dsi_read_reg(dsi, DSI_CLK_CTRL), 29, 28) != state) {
		if (++t > 1000) {
			DSSERR("Failed to set DSI PLL power mode to %d\n",
					state);
			return -ENODEV;
		}
		udelay(1);
	}

	return 0;
}


static void dsi_pll_calc_dsi_fck(struct dsi_data *dsi,
				 struct dss_pll_clock_info *cinfo)
{
	unsigned long max_dsi_fck;

	max_dsi_fck = dsi->data->max_fck_freq;

	cinfo->mX[HSDIV_DSI] = DIV_ROUND_UP(cinfo->clkdco, max_dsi_fck);
	cinfo->clkout[HSDIV_DSI] = cinfo->clkdco / cinfo->mX[HSDIV_DSI];
}

static int dsi_pll_enable(struct dss_pll *pll)
{
	struct dsi_data *dsi = container_of(pll, struct dsi_data, pll);
	int r = 0;

	DSSDBG("PLL init\n");

	r = dsi_runtime_get(dsi);
	if (r)
		return r;

	/*
	 * Note: SCP CLK is not required on OMAP3, but it is required on OMAP4.
	 */
	dsi_enable_scp_clk(dsi);

	r = regulator_enable(dsi->vdds_dsi_reg);
	if (r)
		goto err0;

	/* XXX PLL does not come out of reset without this... */
	dispc_pck_free_enable(dsi->dss->dispc, 1);

	if (!wait_for_bit_change(dsi, DSI_PLL_STATUS, 0, 1)) {
		DSSERR("PLL not coming out of reset.\n");
		r = -ENODEV;
		dispc_pck_free_enable(dsi->dss->dispc, 0);
		goto err1;
	}

	/* XXX ... but if left on, we get problems when planes do not
	 * fill the whole display. No idea about this */
	dispc_pck_free_enable(dsi->dss->dispc, 0);

	r = dsi_pll_power(dsi, DSI_PLL_POWER_ON_ALL);

	if (r)
		goto err1;

	DSSDBG("PLL init done\n");

	return 0;
err1:
	regulator_disable(dsi->vdds_dsi_reg);
err0:
	dsi_disable_scp_clk(dsi);
	dsi_runtime_put(dsi);
	return r;
}

static void dsi_pll_disable(struct dss_pll *pll)
{
	struct dsi_data *dsi = container_of(pll, struct dsi_data, pll);

	dsi_pll_power(dsi, DSI_PLL_POWER_OFF);

	regulator_disable(dsi->vdds_dsi_reg);

	dsi_disable_scp_clk(dsi);
	dsi_runtime_put(dsi);

	DSSDBG("PLL disable done\n");
}

static int dsi_dump_dsi_clocks(struct seq_file *s, void *p)
{
	struct dsi_data *dsi = s->private;
	struct dss_pll_clock_info *cinfo = &dsi->pll.cinfo;
	enum dss_clk_source dispc_clk_src, dsi_clk_src;
	int dsi_module = dsi->module_id;
	struct dss_pll *pll = &dsi->pll;

	dispc_clk_src = dss_get_dispc_clk_source(dsi->dss);
	dsi_clk_src = dss_get_dsi_clk_source(dsi->dss, dsi_module);

	if (dsi_runtime_get(dsi))
		return 0;

	seq_printf(s,	"- DSI%d PLL -\n", dsi_module + 1);

	seq_printf(s,	"dsi pll clkin\t%lu\n", clk_get_rate(pll->clkin));

	seq_printf(s,	"Fint\t\t%-16lun %u\n", cinfo->fint, cinfo->n);

	seq_printf(s,	"CLKIN4DDR\t%-16lum %u\n",
			cinfo->clkdco, cinfo->m);

	seq_printf(s,	"DSI_PLL_HSDIV_DISPC (%s)\t%-16lum_dispc %u\t(%s)\n",
			dss_get_clk_source_name(dsi_module == 0 ?
				DSS_CLK_SRC_PLL1_1 :
				DSS_CLK_SRC_PLL2_1),
			cinfo->clkout[HSDIV_DISPC],
			cinfo->mX[HSDIV_DISPC],
			dispc_clk_src == DSS_CLK_SRC_FCK ?
			"off" : "on");

	seq_printf(s,	"DSI_PLL_HSDIV_DSI (%s)\t%-16lum_dsi %u\t(%s)\n",
			dss_get_clk_source_name(dsi_module == 0 ?
				DSS_CLK_SRC_PLL1_2 :
				DSS_CLK_SRC_PLL2_2),
			cinfo->clkout[HSDIV_DSI],
			cinfo->mX[HSDIV_DSI],
			dsi_clk_src == DSS_CLK_SRC_FCK ?
			"off" : "on");

	seq_printf(s,	"- DSI%d -\n", dsi_module + 1);

	seq_printf(s,	"dsi fclk source = %s\n",
			dss_get_clk_source_name(dsi_clk_src));

	seq_printf(s,	"DSI_FCLK\t%lu\n", dsi_fclk_rate(dsi));

	seq_printf(s,	"DDR_CLK\t\t%lu\n",
			cinfo->clkdco / 4);

	seq_printf(s,	"TxByteClkHS\t%lu\n", dsi_get_txbyteclkhs(dsi));

	seq_printf(s,	"LP_CLK\t\t%lu\n", dsi->current_lp_cinfo.lp_clk);

	dsi_runtime_put(dsi);

	return 0;
}

#ifdef CONFIG_OMAP2_DSS_COLLECT_IRQ_STATS
static int dsi_dump_dsi_irqs(struct seq_file *s, void *p)
{
	struct dsi_data *dsi = s->private;
	unsigned long flags;
	struct dsi_irq_stats stats;

	spin_lock_irqsave(&dsi->irq_stats_lock, flags);

	stats = dsi->irq_stats;
	memset(&dsi->irq_stats, 0, sizeof(dsi->irq_stats));
	dsi->irq_stats.last_reset = jiffies;

	spin_unlock_irqrestore(&dsi->irq_stats_lock, flags);

	seq_printf(s, "period %u ms\n",
			jiffies_to_msecs(jiffies - stats.last_reset));

	seq_printf(s, "irqs %d\n", stats.irq_count);
#define PIS(x) \
	seq_printf(s, "%-20s %10d\n", #x, stats.dsi_irqs[ffs(DSI_IRQ_##x)-1]);

	seq_printf(s, "-- DSI%d interrupts --\n", dsi->module_id + 1);
	PIS(VC0);
	PIS(VC1);
	PIS(VC2);
	PIS(VC3);
	PIS(WAKEUP);
	PIS(RESYNC);
	PIS(PLL_LOCK);
	PIS(PLL_UNLOCK);
	PIS(PLL_RECALL);
	PIS(COMPLEXIO_ERR);
	PIS(HS_TX_TIMEOUT);
	PIS(LP_RX_TIMEOUT);
	PIS(TE_TRIGGER);
	PIS(ACK_TRIGGER);
	PIS(SYNC_LOST);
	PIS(LDO_POWER_GOOD);
	PIS(TA_TIMEOUT);
#undef PIS

#define PIS(x) \
	seq_printf(s, "%-20s %10d %10d %10d %10d\n", #x, \
			stats.vc_irqs[0][ffs(DSI_VC_IRQ_##x)-1], \
			stats.vc_irqs[1][ffs(DSI_VC_IRQ_##x)-1], \
			stats.vc_irqs[2][ffs(DSI_VC_IRQ_##x)-1], \
			stats.vc_irqs[3][ffs(DSI_VC_IRQ_##x)-1]);

	seq_printf(s, "-- VC interrupts --\n");
	PIS(CS);
	PIS(ECC_CORR);
	PIS(PACKET_SENT);
	PIS(FIFO_TX_OVF);
	PIS(FIFO_RX_OVF);
	PIS(BTA);
	PIS(ECC_NO_CORR);
	PIS(FIFO_TX_UDF);
	PIS(PP_BUSY_CHANGE);
#undef PIS

#define PIS(x) \
	seq_printf(s, "%-20s %10d\n", #x, \
			stats.cio_irqs[ffs(DSI_CIO_IRQ_##x)-1]);

	seq_printf(s, "-- CIO interrupts --\n");
	PIS(ERRSYNCESC1);
	PIS(ERRSYNCESC2);
	PIS(ERRSYNCESC3);
	PIS(ERRESC1);
	PIS(ERRESC2);
	PIS(ERRESC3);
	PIS(ERRCONTROL1);
	PIS(ERRCONTROL2);
	PIS(ERRCONTROL3);
	PIS(STATEULPS1);
	PIS(STATEULPS2);
	PIS(STATEULPS3);
	PIS(ERRCONTENTIONLP0_1);
	PIS(ERRCONTENTIONLP1_1);
	PIS(ERRCONTENTIONLP0_2);
	PIS(ERRCONTENTIONLP1_2);
	PIS(ERRCONTENTIONLP0_3);
	PIS(ERRCONTENTIONLP1_3);
	PIS(ULPSACTIVENOT_ALL0);
	PIS(ULPSACTIVENOT_ALL1);
#undef PIS

	return 0;
}
#endif

static int dsi_dump_dsi_regs(struct seq_file *s, void *p)
{
	struct dsi_data *dsi = s->private;

	if (dsi_runtime_get(dsi))
		return 0;
	dsi_enable_scp_clk(dsi);

#define DUMPREG(r) seq_printf(s, "%-35s %08x\n", #r, dsi_read_reg(dsi, r))
	DUMPREG(DSI_REVISION);
	DUMPREG(DSI_SYSCONFIG);
	DUMPREG(DSI_SYSSTATUS);
	DUMPREG(DSI_IRQSTATUS);
	DUMPREG(DSI_IRQENABLE);
	DUMPREG(DSI_CTRL);
	DUMPREG(DSI_COMPLEXIO_CFG1);
	DUMPREG(DSI_COMPLEXIO_IRQ_STATUS);
	DUMPREG(DSI_COMPLEXIO_IRQ_ENABLE);
	DUMPREG(DSI_CLK_CTRL);
	DUMPREG(DSI_TIMING1);
	DUMPREG(DSI_TIMING2);
	DUMPREG(DSI_VM_TIMING1);
	DUMPREG(DSI_VM_TIMING2);
	DUMPREG(DSI_VM_TIMING3);
	DUMPREG(DSI_CLK_TIMING);
	DUMPREG(DSI_TX_FIFO_VC_SIZE);
	DUMPREG(DSI_RX_FIFO_VC_SIZE);
	DUMPREG(DSI_COMPLEXIO_CFG2);
	DUMPREG(DSI_RX_FIFO_VC_FULLNESS);
	DUMPREG(DSI_VM_TIMING4);
	DUMPREG(DSI_TX_FIFO_VC_EMPTINESS);
	DUMPREG(DSI_VM_TIMING5);
	DUMPREG(DSI_VM_TIMING6);
	DUMPREG(DSI_VM_TIMING7);
	DUMPREG(DSI_STOPCLK_TIMING);

	DUMPREG(DSI_VC_CTRL(0));
	DUMPREG(DSI_VC_TE(0));
	DUMPREG(DSI_VC_LONG_PACKET_HEADER(0));
	DUMPREG(DSI_VC_LONG_PACKET_PAYLOAD(0));
	DUMPREG(DSI_VC_SHORT_PACKET_HEADER(0));
	DUMPREG(DSI_VC_IRQSTATUS(0));
	DUMPREG(DSI_VC_IRQENABLE(0));

	DUMPREG(DSI_VC_CTRL(1));
	DUMPREG(DSI_VC_TE(1));
	DUMPREG(DSI_VC_LONG_PACKET_HEADER(1));
	DUMPREG(DSI_VC_LONG_PACKET_PAYLOAD(1));
	DUMPREG(DSI_VC_SHORT_PACKET_HEADER(1));
	DUMPREG(DSI_VC_IRQSTATUS(1));
	DUMPREG(DSI_VC_IRQENABLE(1));

	DUMPREG(DSI_VC_CTRL(2));
	DUMPREG(DSI_VC_TE(2));
	DUMPREG(DSI_VC_LONG_PACKET_HEADER(2));
	DUMPREG(DSI_VC_LONG_PACKET_PAYLOAD(2));
	DUMPREG(DSI_VC_SHORT_PACKET_HEADER(2));
	DUMPREG(DSI_VC_IRQSTATUS(2));
	DUMPREG(DSI_VC_IRQENABLE(2));

	DUMPREG(DSI_VC_CTRL(3));
	DUMPREG(DSI_VC_TE(3));
	DUMPREG(DSI_VC_LONG_PACKET_HEADER(3));
	DUMPREG(DSI_VC_LONG_PACKET_PAYLOAD(3));
	DUMPREG(DSI_VC_SHORT_PACKET_HEADER(3));
	DUMPREG(DSI_VC_IRQSTATUS(3));
	DUMPREG(DSI_VC_IRQENABLE(3));

	DUMPREG(DSI_DSIPHY_CFG0);
	DUMPREG(DSI_DSIPHY_CFG1);
	DUMPREG(DSI_DSIPHY_CFG2);
	DUMPREG(DSI_DSIPHY_CFG5);

	DUMPREG(DSI_PLL_CONTROL);
	DUMPREG(DSI_PLL_STATUS);
	DUMPREG(DSI_PLL_GO);
	DUMPREG(DSI_PLL_CONFIGURATION1);
	DUMPREG(DSI_PLL_CONFIGURATION2);
#undef DUMPREG

	dsi_disable_scp_clk(dsi);
	dsi_runtime_put(dsi);

	return 0;
}

enum dsi_cio_power_state {
	DSI_COMPLEXIO_POWER_OFF		= 0x0,
	DSI_COMPLEXIO_POWER_ON		= 0x1,
	DSI_COMPLEXIO_POWER_ULPS	= 0x2,
};

static int dsi_cio_power(struct dsi_data *dsi, enum dsi_cio_power_state state)
{
	int t = 0;

	/* PWR_CMD */
	REG_FLD_MOD(dsi, DSI_COMPLEXIO_CFG1, state, 28, 27);

	/* PWR_STATUS */
	while (FLD_GET(dsi_read_reg(dsi, DSI_COMPLEXIO_CFG1),
			26, 25) != state) {
		if (++t > 1000) {
			DSSERR("failed to set complexio power state to "
					"%d\n", state);
			return -ENODEV;
		}
		udelay(1);
	}

	return 0;
}

static unsigned int dsi_get_line_buf_size(struct dsi_data *dsi)
{
	int val;

	/* line buffer on OMAP3 is 1024 x 24bits */
	/* XXX: for some reason using full buffer size causes
	 * considerable TX slowdown with update sizes that fill the
	 * whole buffer */
	if (!(dsi->data->quirks & DSI_QUIRK_GNQ))
		return 1023 * 3;

	val = REG_GET(dsi, DSI_GNQ, 14, 12); /* VP1_LINE_BUFFER_SIZE */

	switch (val) {
	case 1:
		return 512 * 3;		/* 512x24 bits */
	case 2:
		return 682 * 3;		/* 682x24 bits */
	case 3:
		return 853 * 3;		/* 853x24 bits */
	case 4:
		return 1024 * 3;	/* 1024x24 bits */
	case 5:
		return 1194 * 3;	/* 1194x24 bits */
	case 6:
		return 1365 * 3;	/* 1365x24 bits */
	case 7:
		return 1920 * 3;	/* 1920x24 bits */
	default:
		BUG();
		return 0;
	}
}

static int dsi_set_lane_config(struct dsi_data *dsi)
{
	static const u8 offsets[] = { 0, 4, 8, 12, 16 };
	static const enum dsi_lane_function functions[] = {
		DSI_LANE_CLK,
		DSI_LANE_DATA1,
		DSI_LANE_DATA2,
		DSI_LANE_DATA3,
		DSI_LANE_DATA4,
	};
	u32 r;
	int i;

	r = dsi_read_reg(dsi, DSI_COMPLEXIO_CFG1);

	for (i = 0; i < dsi->num_lanes_used; ++i) {
		unsigned int offset = offsets[i];
		unsigned int polarity, lane_number;
		unsigned int t;

		for (t = 0; t < dsi->num_lanes_supported; ++t)
			if (dsi->lanes[t].function == functions[i])
				break;

		if (t == dsi->num_lanes_supported)
			return -EINVAL;

		lane_number = t;
		polarity = dsi->lanes[t].polarity;

		r = FLD_MOD(r, lane_number + 1, offset + 2, offset);
		r = FLD_MOD(r, polarity, offset + 3, offset + 3);
	}

	/* clear the unused lanes */
	for (; i < dsi->num_lanes_supported; ++i) {
		unsigned int offset = offsets[i];

		r = FLD_MOD(r, 0, offset + 2, offset);
		r = FLD_MOD(r, 0, offset + 3, offset + 3);
	}

	dsi_write_reg(dsi, DSI_COMPLEXIO_CFG1, r);

	return 0;
}

static inline unsigned int ns2ddr(struct dsi_data *dsi, unsigned int ns)
{
	/* convert time in ns to ddr ticks, rounding up */
	unsigned long ddr_clk = dsi->pll.cinfo.clkdco / 4;

	return (ns * (ddr_clk / 1000 / 1000) + 999) / 1000;
}

static inline unsigned int ddr2ns(struct dsi_data *dsi, unsigned int ddr)
{
	unsigned long ddr_clk = dsi->pll.cinfo.clkdco / 4;

	return ddr * 1000 * 1000 / (ddr_clk / 1000);
}

static void dsi_cio_timings(struct dsi_data *dsi)
{
	u32 r;
	u32 ths_prepare, ths_prepare_ths_zero, ths_trail, ths_exit;
	u32 tlpx_half, tclk_trail, tclk_zero;
	u32 tclk_prepare;

	/* calculate timings */

	/* 1 * DDR_CLK = 2 * UI */

	/* min 40ns + 4*UI	max 85ns + 6*UI */
	ths_prepare = ns2ddr(dsi, 70) + 2;

	/* min 145ns + 10*UI */
	ths_prepare_ths_zero = ns2ddr(dsi, 175) + 2;

	/* min max(8*UI, 60ns+4*UI) */
	ths_trail = ns2ddr(dsi, 60) + 5;

	/* min 100ns */
	ths_exit = ns2ddr(dsi, 145);

	/* tlpx min 50n */
	tlpx_half = ns2ddr(dsi, 25);

	/* min 60ns */
	tclk_trail = ns2ddr(dsi, 60) + 2;

	/* min 38ns, max 95ns */
	tclk_prepare = ns2ddr(dsi, 65);

	/* min tclk-prepare + tclk-zero = 300ns */
	tclk_zero = ns2ddr(dsi, 260);

	DSSDBG("ths_prepare %u (%uns), ths_prepare_ths_zero %u (%uns)\n",
		ths_prepare, ddr2ns(dsi, ths_prepare),
		ths_prepare_ths_zero, ddr2ns(dsi, ths_prepare_ths_zero));
	DSSDBG("ths_trail %u (%uns), ths_exit %u (%uns)\n",
			ths_trail, ddr2ns(dsi, ths_trail),
			ths_exit, ddr2ns(dsi, ths_exit));

	DSSDBG("tlpx_half %u (%uns), tclk_trail %u (%uns), "
			"tclk_zero %u (%uns)\n",
			tlpx_half, ddr2ns(dsi, tlpx_half),
			tclk_trail, ddr2ns(dsi, tclk_trail),
			tclk_zero, ddr2ns(dsi, tclk_zero));
	DSSDBG("tclk_prepare %u (%uns)\n",
			tclk_prepare, ddr2ns(dsi, tclk_prepare));

	/* program timings */

	r = dsi_read_reg(dsi, DSI_DSIPHY_CFG0);
	r = FLD_MOD(r, ths_prepare, 31, 24);
	r = FLD_MOD(r, ths_prepare_ths_zero, 23, 16);
	r = FLD_MOD(r, ths_trail, 15, 8);
	r = FLD_MOD(r, ths_exit, 7, 0);
	dsi_write_reg(dsi, DSI_DSIPHY_CFG0, r);

	r = dsi_read_reg(dsi, DSI_DSIPHY_CFG1);
	r = FLD_MOD(r, tlpx_half, 20, 16);
	r = FLD_MOD(r, tclk_trail, 15, 8);
	r = FLD_MOD(r, tclk_zero, 7, 0);

	if (dsi->data->quirks & DSI_QUIRK_PHY_DCC) {
		r = FLD_MOD(r, 0, 21, 21);	/* DCCEN = disable */
		r = FLD_MOD(r, 1, 22, 22);	/* CLKINP_DIVBY2EN = enable */
		r = FLD_MOD(r, 1, 23, 23);	/* CLKINP_SEL = enable */
	}

	dsi_write_reg(dsi, DSI_DSIPHY_CFG1, r);

	r = dsi_read_reg(dsi, DSI_DSIPHY_CFG2);
	r = FLD_MOD(r, tclk_prepare, 7, 0);
	dsi_write_reg(dsi, DSI_DSIPHY_CFG2, r);
}

static int dsi_cio_wait_tx_clk_esc_reset(struct dsi_data *dsi)
{
	int t, i;
	bool in_use[DSI_MAX_NR_LANES];
	static const u8 offsets_old[] = { 28, 27, 26 };
	static const u8 offsets_new[] = { 24, 25, 26, 27, 28 };
	const u8 *offsets;

	if (dsi->data->quirks & DSI_QUIRK_REVERSE_TXCLKESC)
		offsets = offsets_old;
	else
		offsets = offsets_new;

	for (i = 0; i < dsi->num_lanes_supported; ++i)
		in_use[i] = dsi->lanes[i].function != DSI_LANE_UNUSED;

	t = 100000;
	while (true) {
		u32 l;
		int ok;

		l = dsi_read_reg(dsi, DSI_DSIPHY_CFG5);

		ok = 0;
		for (i = 0; i < dsi->num_lanes_supported; ++i) {
			if (!in_use[i] || (l & (1 << offsets[i])))
				ok++;
		}

		if (ok == dsi->num_lanes_supported)
			break;

		if (--t == 0) {
			for (i = 0; i < dsi->num_lanes_supported; ++i) {
				if (!in_use[i] || (l & (1 << offsets[i])))
					continue;

				DSSERR("CIO TXCLKESC%d domain not coming " \
						"out of reset\n", i);
			}
			return -EIO;
		}
	}

	return 0;
}

/* return bitmask of enabled lanes, lane0 being the lsb */
static unsigned int dsi_get_lane_mask(struct dsi_data *dsi)
{
	unsigned int mask = 0;
	int i;

	for (i = 0; i < dsi->num_lanes_supported; ++i) {
		if (dsi->lanes[i].function != DSI_LANE_UNUSED)
			mask |= 1 << i;
	}

	return mask;
}

/* OMAP4 CONTROL_DSIPHY */
#define OMAP4_DSIPHY_SYSCON_OFFSET			0x78

#define OMAP4_DSI2_LANEENABLE_SHIFT			29
#define OMAP4_DSI2_LANEENABLE_MASK			(0x7 << 29)
#define OMAP4_DSI1_LANEENABLE_SHIFT			24
#define OMAP4_DSI1_LANEENABLE_MASK			(0x1f << 24)
#define OMAP4_DSI1_PIPD_SHIFT				19
#define OMAP4_DSI1_PIPD_MASK				(0x1f << 19)
#define OMAP4_DSI2_PIPD_SHIFT				14
#define OMAP4_DSI2_PIPD_MASK				(0x1f << 14)

static int dsi_omap4_mux_pads(struct dsi_data *dsi, unsigned int lanes)
{
	u32 enable_mask, enable_shift;
	u32 pipd_mask, pipd_shift;

	if (dsi->module_id == 0) {
		enable_mask = OMAP4_DSI1_LANEENABLE_MASK;
		enable_shift = OMAP4_DSI1_LANEENABLE_SHIFT;
		pipd_mask = OMAP4_DSI1_PIPD_MASK;
		pipd_shift = OMAP4_DSI1_PIPD_SHIFT;
	} else if (dsi->module_id == 1) {
		enable_mask = OMAP4_DSI2_LANEENABLE_MASK;
		enable_shift = OMAP4_DSI2_LANEENABLE_SHIFT;
		pipd_mask = OMAP4_DSI2_PIPD_MASK;
		pipd_shift = OMAP4_DSI2_PIPD_SHIFT;
	} else {
		return -ENODEV;
	}

	return regmap_update_bits(dsi->syscon, OMAP4_DSIPHY_SYSCON_OFFSET,
		enable_mask | pipd_mask,
		(lanes << enable_shift) | (lanes << pipd_shift));
}

/* OMAP5 CONTROL_DSIPHY */

#define OMAP5_DSIPHY_SYSCON_OFFSET	0x74

#define OMAP5_DSI1_LANEENABLE_SHIFT	24
#define OMAP5_DSI2_LANEENABLE_SHIFT	19
#define OMAP5_DSI_LANEENABLE_MASK	0x1f

static int dsi_omap5_mux_pads(struct dsi_data *dsi, unsigned int lanes)
{
	u32 enable_shift;

	if (dsi->module_id == 0)
		enable_shift = OMAP5_DSI1_LANEENABLE_SHIFT;
	else if (dsi->module_id == 1)
		enable_shift = OMAP5_DSI2_LANEENABLE_SHIFT;
	else
		return -ENODEV;

	return regmap_update_bits(dsi->syscon, OMAP5_DSIPHY_SYSCON_OFFSET,
		OMAP5_DSI_LANEENABLE_MASK << enable_shift,
		lanes << enable_shift);
}

static int dsi_enable_pads(struct dsi_data *dsi, unsigned int lane_mask)
{
	if (dsi->data->model == DSI_MODEL_OMAP4)
		return dsi_omap4_mux_pads(dsi, lane_mask);
	if (dsi->data->model == DSI_MODEL_OMAP5)
		return dsi_omap5_mux_pads(dsi, lane_mask);
	return 0;
}

static void dsi_disable_pads(struct dsi_data *dsi)
{
	if (dsi->data->model == DSI_MODEL_OMAP4)
		dsi_omap4_mux_pads(dsi, 0);
	else if (dsi->data->model == DSI_MODEL_OMAP5)
		dsi_omap5_mux_pads(dsi, 0);
}

static int dsi_cio_init(struct dsi_data *dsi)
{
	int r;
	u32 l;

	DSSDBG("DSI CIO init starts");

	r = dsi_enable_pads(dsi, dsi_get_lane_mask(dsi));
	if (r)
		return r;

	dsi_enable_scp_clk(dsi);

	/* A dummy read using the SCP interface to any DSIPHY register is
	 * required after DSIPHY reset to complete the reset of the DSI complex
	 * I/O. */
	dsi_read_reg(dsi, DSI_DSIPHY_CFG5);

	if (!wait_for_bit_change(dsi, DSI_DSIPHY_CFG5, 30, 1)) {
		DSSERR("CIO SCP Clock domain not coming out of reset.\n");
		r = -EIO;
		goto err_scp_clk_dom;
	}

	r = dsi_set_lane_config(dsi);
	if (r)
		goto err_scp_clk_dom;

	/* set TX STOP MODE timer to maximum for this operation */
	l = dsi_read_reg(dsi, DSI_TIMING1);
	l = FLD_MOD(l, 1, 15, 15);	/* FORCE_TX_STOP_MODE_IO */
	l = FLD_MOD(l, 1, 14, 14);	/* STOP_STATE_X16_IO */
	l = FLD_MOD(l, 1, 13, 13);	/* STOP_STATE_X4_IO */
	l = FLD_MOD(l, 0x1fff, 12, 0);	/* STOP_STATE_COUNTER_IO */
	dsi_write_reg(dsi, DSI_TIMING1, l);

	r = dsi_cio_power(dsi, DSI_COMPLEXIO_POWER_ON);
	if (r)
		goto err_cio_pwr;

	if (!wait_for_bit_change(dsi, DSI_COMPLEXIO_CFG1, 29, 1)) {
		DSSERR("CIO PWR clock domain not coming out of reset.\n");
		r = -ENODEV;
		goto err_cio_pwr_dom;
	}

	dsi_if_enable(dsi, true);
	dsi_if_enable(dsi, false);
	REG_FLD_MOD(dsi, DSI_CLK_CTRL, 1, 20, 20); /* LP_CLK_ENABLE */

	r = dsi_cio_wait_tx_clk_esc_reset(dsi);
	if (r)
		goto err_tx_clk_esc_rst;

	/* FORCE_TX_STOP_MODE_IO */
	REG_FLD_MOD(dsi, DSI_TIMING1, 0, 15, 15);

	dsi_cio_timings(dsi);

	/* DDR_CLK_ALWAYS_ON */
	REG_FLD_MOD(dsi, DSI_CLK_CTRL,
		    !(dsi->dsidev->mode_flags & MIPI_DSI_CLOCK_NON_CONTINUOUS),
		    13, 13);

	DSSDBG("CIO init done\n");

	return 0;

err_tx_clk_esc_rst:
	REG_FLD_MOD(dsi, DSI_CLK_CTRL, 0, 20, 20); /* LP_CLK_ENABLE */
err_cio_pwr_dom:
	dsi_cio_power(dsi, DSI_COMPLEXIO_POWER_OFF);
err_cio_pwr:
err_scp_clk_dom:
	dsi_disable_scp_clk(dsi);
	dsi_disable_pads(dsi);
	return r;
}

static void dsi_cio_uninit(struct dsi_data *dsi)
{
	/* DDR_CLK_ALWAYS_ON */
	REG_FLD_MOD(dsi, DSI_CLK_CTRL, 0, 13, 13);

	dsi_cio_power(dsi, DSI_COMPLEXIO_POWER_OFF);
	dsi_disable_scp_clk(dsi);
	dsi_disable_pads(dsi);
}

static void dsi_config_tx_fifo(struct dsi_data *dsi,
			       enum fifo_size size1, enum fifo_size size2,
			       enum fifo_size size3, enum fifo_size size4)
{
	u32 r = 0;
	int add = 0;
	int i;

	dsi->vc[0].tx_fifo_size = size1;
	dsi->vc[1].tx_fifo_size = size2;
	dsi->vc[2].tx_fifo_size = size3;
	dsi->vc[3].tx_fifo_size = size4;

	for (i = 0; i < 4; i++) {
		u8 v;
		int size = dsi->vc[i].tx_fifo_size;

		if (add + size > 4) {
			DSSERR("Illegal FIFO configuration\n");
			BUG();
			return;
		}

		v = FLD_VAL(add, 2, 0) | FLD_VAL(size, 7, 4);
		r |= v << (8 * i);
		/*DSSDBG("TX FIFO vc %d: size %d, add %d\n", i, size, add); */
		add += size;
	}

	dsi_write_reg(dsi, DSI_TX_FIFO_VC_SIZE, r);
}

static void dsi_config_rx_fifo(struct dsi_data *dsi,
		enum fifo_size size1, enum fifo_size size2,
		enum fifo_size size3, enum fifo_size size4)
{
	u32 r = 0;
	int add = 0;
	int i;

	dsi->vc[0].rx_fifo_size = size1;
	dsi->vc[1].rx_fifo_size = size2;
	dsi->vc[2].rx_fifo_size = size3;
	dsi->vc[3].rx_fifo_size = size4;

	for (i = 0; i < 4; i++) {
		u8 v;
		int size = dsi->vc[i].rx_fifo_size;

		if (add + size > 4) {
			DSSERR("Illegal FIFO configuration\n");
			BUG();
			return;
		}

		v = FLD_VAL(add, 2, 0) | FLD_VAL(size, 7, 4);
		r |= v << (8 * i);
		/*DSSDBG("RX FIFO vc %d: size %d, add %d\n", i, size, add); */
		add += size;
	}

	dsi_write_reg(dsi, DSI_RX_FIFO_VC_SIZE, r);
}

static int dsi_force_tx_stop_mode_io(struct dsi_data *dsi)
{
	u32 r;

	r = dsi_read_reg(dsi, DSI_TIMING1);
	r = FLD_MOD(r, 1, 15, 15);	/* FORCE_TX_STOP_MODE_IO */
	dsi_write_reg(dsi, DSI_TIMING1, r);

	if (!wait_for_bit_change(dsi, DSI_TIMING1, 15, 0)) {
		DSSERR("TX_STOP bit not going down\n");
		return -EIO;
	}

	return 0;
}

static bool dsi_vc_is_enabled(struct dsi_data *dsi, int vc)
{
	return REG_GET(dsi, DSI_VC_CTRL(vc), 0, 0);
}

static void dsi_packet_sent_handler_vp(void *data, u32 mask)
{
	struct dsi_packet_sent_handler_data *vp_data =
		(struct dsi_packet_sent_handler_data *) data;
	struct dsi_data *dsi = vp_data->dsi;
	const int vc = dsi->update_vc;
	u8 bit = dsi->te_enabled ? 30 : 31;

	if (REG_GET(dsi, DSI_VC_TE(vc), bit, bit) == 0)
		complete(vp_data->completion);
}

static int dsi_sync_vc_vp(struct dsi_data *dsi, int vc)
{
	DECLARE_COMPLETION_ONSTACK(completion);
	struct dsi_packet_sent_handler_data vp_data = {
		.dsi = dsi,
		.completion = &completion
	};
	int r = 0;
	u8 bit;

	bit = dsi->te_enabled ? 30 : 31;

	r = dsi_register_isr_vc(dsi, vc, dsi_packet_sent_handler_vp,
		&vp_data, DSI_VC_IRQ_PACKET_SENT);
	if (r)
		goto err0;

	/* Wait for completion only if TE_EN/TE_START is still set */
	if (REG_GET(dsi, DSI_VC_TE(vc), bit, bit)) {
		if (wait_for_completion_timeout(&completion,
				msecs_to_jiffies(10)) == 0) {
			DSSERR("Failed to complete previous frame transfer\n");
			r = -EIO;
			goto err1;
		}
	}

	dsi_unregister_isr_vc(dsi, vc, dsi_packet_sent_handler_vp,
		&vp_data, DSI_VC_IRQ_PACKET_SENT);

	return 0;
err1:
	dsi_unregister_isr_vc(dsi, vc, dsi_packet_sent_handler_vp,
		&vp_data, DSI_VC_IRQ_PACKET_SENT);
err0:
	return r;
}

static void dsi_packet_sent_handler_l4(void *data, u32 mask)
{
	struct dsi_packet_sent_handler_data *l4_data =
		(struct dsi_packet_sent_handler_data *) data;
	struct dsi_data *dsi = l4_data->dsi;
	const int vc = dsi->update_vc;

	if (REG_GET(dsi, DSI_VC_CTRL(vc), 5, 5) == 0)
		complete(l4_data->completion);
}

static int dsi_sync_vc_l4(struct dsi_data *dsi, int vc)
{
	DECLARE_COMPLETION_ONSTACK(completion);
	struct dsi_packet_sent_handler_data l4_data = {
		.dsi = dsi,
		.completion = &completion
	};
	int r = 0;

	r = dsi_register_isr_vc(dsi, vc, dsi_packet_sent_handler_l4,
		&l4_data, DSI_VC_IRQ_PACKET_SENT);
	if (r)
		goto err0;

	/* Wait for completion only if TX_FIFO_NOT_EMPTY is still set */
	if (REG_GET(dsi, DSI_VC_CTRL(vc), 5, 5)) {
		if (wait_for_completion_timeout(&completion,
				msecs_to_jiffies(10)) == 0) {
			DSSERR("Failed to complete previous l4 transfer\n");
			r = -EIO;
			goto err1;
		}
	}

	dsi_unregister_isr_vc(dsi, vc, dsi_packet_sent_handler_l4,
		&l4_data, DSI_VC_IRQ_PACKET_SENT);

	return 0;
err1:
	dsi_unregister_isr_vc(dsi, vc, dsi_packet_sent_handler_l4,
		&l4_data, DSI_VC_IRQ_PACKET_SENT);
err0:
	return r;
}

static int dsi_sync_vc(struct dsi_data *dsi, int vc)
{
	WARN_ON(!dsi_bus_is_locked(dsi));

	WARN_ON(in_interrupt());

	if (!dsi_vc_is_enabled(dsi, vc))
		return 0;

	switch (dsi->vc[vc].source) {
	case DSI_VC_SOURCE_VP:
		return dsi_sync_vc_vp(dsi, vc);
	case DSI_VC_SOURCE_L4:
		return dsi_sync_vc_l4(dsi, vc);
	default:
		BUG();
		return -EINVAL;
	}
}

static int dsi_vc_enable(struct dsi_data *dsi, int vc, bool enable)
{
	DSSDBG("dsi_vc_enable vc %d, enable %d\n",
			vc, enable);

	enable = enable ? 1 : 0;

	REG_FLD_MOD(dsi, DSI_VC_CTRL(vc), enable, 0, 0);

	if (!wait_for_bit_change(dsi, DSI_VC_CTRL(vc), 0, enable)) {
		DSSERR("Failed to set dsi_vc_enable to %d\n", enable);
		return -EIO;
	}

	return 0;
}

static void dsi_vc_initial_config(struct dsi_data *dsi, int vc)
{
	u32 r;

	DSSDBG("Initial config of VC %d", vc);

	r = dsi_read_reg(dsi, DSI_VC_CTRL(vc));

	if (FLD_GET(r, 15, 15)) /* VC_BUSY */
		DSSERR("VC(%d) busy when trying to configure it!\n",
				vc);

	r = FLD_MOD(r, 0, 1, 1); /* SOURCE, 0 = L4 */
	r = FLD_MOD(r, 0, 2, 2); /* BTA_SHORT_EN  */
	r = FLD_MOD(r, 0, 3, 3); /* BTA_LONG_EN */
	r = FLD_MOD(r, 0, 4, 4); /* MODE, 0 = command */
	r = FLD_MOD(r, 1, 7, 7); /* CS_TX_EN */
	r = FLD_MOD(r, 1, 8, 8); /* ECC_TX_EN */
	r = FLD_MOD(r, 0, 9, 9); /* MODE_SPEED, high speed on/off */
	if (dsi->data->quirks & DSI_QUIRK_VC_OCP_WIDTH)
		r = FLD_MOD(r, 3, 11, 10);	/* OCP_WIDTH = 32 bit */

	r = FLD_MOD(r, 4, 29, 27); /* DMA_RX_REQ_NB = no dma */
	r = FLD_MOD(r, 4, 23, 21); /* DMA_TX_REQ_NB = no dma */

	dsi_write_reg(dsi, DSI_VC_CTRL(vc), r);

	dsi->vc[vc].source = DSI_VC_SOURCE_L4;
}

static void dsi_vc_enable_hs(struct omap_dss_device *dssdev, int vc,
		bool enable)
{
	struct dsi_data *dsi = to_dsi_data(dssdev);

	DSSDBG("dsi_vc_enable_hs(%d, %d)\n", vc, enable);

	if (REG_GET(dsi, DSI_VC_CTRL(vc), 9, 9) == enable)
		return;

	WARN_ON(!dsi_bus_is_locked(dsi));

	dsi_vc_enable(dsi, vc, 0);
	dsi_if_enable(dsi, 0);

	REG_FLD_MOD(dsi, DSI_VC_CTRL(vc), enable, 9, 9);

	dsi_vc_enable(dsi, vc, 1);
	dsi_if_enable(dsi, 1);

	dsi_force_tx_stop_mode_io(dsi);
}

static void dsi_vc_flush_long_data(struct dsi_data *dsi, int vc)
{
	while (REG_GET(dsi, DSI_VC_CTRL(vc), 20, 20)) {
		u32 val;
		val = dsi_read_reg(dsi, DSI_VC_SHORT_PACKET_HEADER(vc));
		DSSDBG("\t\tb1 %#02x b2 %#02x b3 %#02x b4 %#02x\n",
				(val >> 0) & 0xff,
				(val >> 8) & 0xff,
				(val >> 16) & 0xff,
				(val >> 24) & 0xff);
	}
}

static void dsi_show_rx_ack_with_err(u16 err)
{
	DSSERR("\tACK with ERROR (%#x):\n", err);
	if (err & (1 << 0))
		DSSERR("\t\tSoT Error\n");
	if (err & (1 << 1))
		DSSERR("\t\tSoT Sync Error\n");
	if (err & (1 << 2))
		DSSERR("\t\tEoT Sync Error\n");
	if (err & (1 << 3))
		DSSERR("\t\tEscape Mode Entry Command Error\n");
	if (err & (1 << 4))
		DSSERR("\t\tLP Transmit Sync Error\n");
	if (err & (1 << 5))
		DSSERR("\t\tHS Receive Timeout Error\n");
	if (err & (1 << 6))
		DSSERR("\t\tFalse Control Error\n");
	if (err & (1 << 7))
		DSSERR("\t\t(reserved7)\n");
	if (err & (1 << 8))
		DSSERR("\t\tECC Error, single-bit (corrected)\n");
	if (err & (1 << 9))
		DSSERR("\t\tECC Error, multi-bit (not corrected)\n");
	if (err & (1 << 10))
		DSSERR("\t\tChecksum Error\n");
	if (err & (1 << 11))
		DSSERR("\t\tData type not recognized\n");
	if (err & (1 << 12))
		DSSERR("\t\tInvalid VC ID\n");
	if (err & (1 << 13))
		DSSERR("\t\tInvalid Transmission Length\n");
	if (err & (1 << 14))
		DSSERR("\t\t(reserved14)\n");
	if (err & (1 << 15))
		DSSERR("\t\tDSI Protocol Violation\n");
}

static u16 dsi_vc_flush_receive_data(struct dsi_data *dsi, int vc)
{
	/* RX_FIFO_NOT_EMPTY */
	while (REG_GET(dsi, DSI_VC_CTRL(vc), 20, 20)) {
		u32 val;
		u8 dt;
		val = dsi_read_reg(dsi, DSI_VC_SHORT_PACKET_HEADER(vc));
		DSSERR("\trawval %#08x\n", val);
		dt = FLD_GET(val, 5, 0);
		if (dt == MIPI_DSI_RX_ACKNOWLEDGE_AND_ERROR_REPORT) {
			u16 err = FLD_GET(val, 23, 8);
			dsi_show_rx_ack_with_err(err);
		} else if (dt == MIPI_DSI_RX_DCS_SHORT_READ_RESPONSE_1BYTE) {
			DSSERR("\tDCS short response, 1 byte: %#x\n",
					FLD_GET(val, 23, 8));
		} else if (dt == MIPI_DSI_RX_DCS_SHORT_READ_RESPONSE_2BYTE) {
			DSSERR("\tDCS short response, 2 byte: %#x\n",
					FLD_GET(val, 23, 8));
		} else if (dt == MIPI_DSI_RX_DCS_LONG_READ_RESPONSE) {
			DSSERR("\tDCS long response, len %d\n",
					FLD_GET(val, 23, 8));
			dsi_vc_flush_long_data(dsi, vc);
		} else {
			DSSERR("\tunknown datatype 0x%02x\n", dt);
		}
	}
	return 0;
}

static int dsi_vc_send_bta(struct dsi_data *dsi, int vc)
{
	if (dsi->debug_write || dsi->debug_read)
		DSSDBG("dsi_vc_send_bta %d\n", vc);

	WARN_ON(!dsi_bus_is_locked(dsi));

	/* RX_FIFO_NOT_EMPTY */
	if (REG_GET(dsi, DSI_VC_CTRL(vc), 20, 20)) {
		DSSERR("rx fifo not empty when sending BTA, dumping data:\n");
		dsi_vc_flush_receive_data(dsi, vc);
	}

	REG_FLD_MOD(dsi, DSI_VC_CTRL(vc), 1, 6, 6); /* BTA_EN */

	/* flush posted write */
	dsi_read_reg(dsi, DSI_VC_CTRL(vc));

	return 0;
}

static int dsi_vc_send_bta_sync(struct omap_dss_device *dssdev, int vc)
{
	struct dsi_data *dsi = to_dsi_data(dssdev);
	DECLARE_COMPLETION_ONSTACK(completion);
	int r = 0;
	u32 err;

	r = dsi_register_isr_vc(dsi, vc, dsi_completion_handler,
			&completion, DSI_VC_IRQ_BTA);
	if (r)
		goto err0;

	r = dsi_register_isr(dsi, dsi_completion_handler, &completion,
			DSI_IRQ_ERROR_MASK);
	if (r)
		goto err1;

	r = dsi_vc_send_bta(dsi, vc);
	if (r)
		goto err2;

	if (wait_for_completion_timeout(&completion,
				msecs_to_jiffies(500)) == 0) {
		DSSERR("Failed to receive BTA\n");
		r = -EIO;
		goto err2;
	}

	err = dsi_get_errors(dsi);
	if (err) {
		DSSERR("Error while sending BTA: %x\n", err);
		r = -EIO;
		goto err2;
	}
err2:
	dsi_unregister_isr(dsi, dsi_completion_handler, &completion,
			DSI_IRQ_ERROR_MASK);
err1:
	dsi_unregister_isr_vc(dsi, vc, dsi_completion_handler,
			&completion, DSI_VC_IRQ_BTA);
err0:
	return r;
}

static inline void dsi_vc_write_long_header(struct dsi_data *dsi, int vc,
					    int channel, u8 data_type, u16 len,
					    u8 ecc)
{
	u32 val;
	u8 data_id;

	WARN_ON(!dsi_bus_is_locked(dsi));

	data_id = data_type | channel << 6;

	val = FLD_VAL(data_id, 7, 0) | FLD_VAL(len, 23, 8) |
		FLD_VAL(ecc, 31, 24);

	dsi_write_reg(dsi, DSI_VC_LONG_PACKET_HEADER(vc), val);
}

static inline void dsi_vc_write_long_payload(struct dsi_data *dsi, int vc,
					     u8 b1, u8 b2, u8 b3, u8 b4)
{
	u32 val;

	val = b4 << 24 | b3 << 16 | b2 << 8  | b1 << 0;

/*	DSSDBG("\twriting %02x, %02x, %02x, %02x (%#010x)\n",
			b1, b2, b3, b4, val); */

	dsi_write_reg(dsi, DSI_VC_LONG_PACKET_PAYLOAD(vc), val);
}

static int dsi_vc_send_long(struct dsi_data *dsi, int vc,
			    const struct mipi_dsi_msg *msg)
{
	/*u32 val; */
	int i;
	const u8 *p;
	int r = 0;
	u8 b1, b2, b3, b4;

	if (dsi->debug_write)
		DSSDBG("dsi_vc_send_long, %d bytes\n", msg->tx_len);

	/* len + header */
	if (dsi->vc[vc].tx_fifo_size * 32 * 4 < msg->tx_len + 4) {
		DSSERR("unable to send long packet: packet too long.\n");
		return -EINVAL;
	}

	dsi_vc_write_long_header(dsi, vc, msg->channel, msg->type, msg->tx_len, 0);

	p = msg->tx_buf;
	for (i = 0; i < msg->tx_len >> 2; i++) {
		if (dsi->debug_write)
			DSSDBG("\tsending full packet %d\n", i);

		b1 = *p++;
		b2 = *p++;
		b3 = *p++;
		b4 = *p++;

		dsi_vc_write_long_payload(dsi, vc, b1, b2, b3, b4);
	}

	i = msg->tx_len % 4;
	if (i) {
		b1 = 0; b2 = 0; b3 = 0;

		if (dsi->debug_write)
			DSSDBG("\tsending remainder bytes %d\n", i);

		switch (i) {
		case 3:
			b1 = *p++;
			b2 = *p++;
			b3 = *p++;
			break;
		case 2:
			b1 = *p++;
			b2 = *p++;
			break;
		case 1:
			b1 = *p++;
			break;
		}

		dsi_vc_write_long_payload(dsi, vc, b1, b2, b3, 0);
	}

	return r;
}

static int dsi_vc_send_short(struct dsi_data *dsi, int vc,
			     const struct mipi_dsi_msg *msg)
{
	struct mipi_dsi_packet pkt;
<<<<<<< HEAD
	u32 r;

	r = mipi_dsi_create_packet(&pkt, msg);
	if (r < 0)
		return r;
=======
	int ret;
	u32 r;

	ret = mipi_dsi_create_packet(&pkt, msg);
	if (ret < 0)
		return ret;
>>>>>>> 7aef27f0

	WARN_ON(!dsi_bus_is_locked(dsi));

	if (dsi->debug_write)
		DSSDBG("dsi_vc_send_short(vc%d, dt %#x, b1 %#x, b2 %#x)\n",
		       vc, msg->type, pkt.header[1], pkt.header[2]);

	if (FLD_GET(dsi_read_reg(dsi, DSI_VC_CTRL(vc)), 16, 16)) {
		DSSERR("ERROR FIFO FULL, aborting transfer\n");
		return -EINVAL;
	}

	r = pkt.header[3] << 24 | pkt.header[2] << 16 | pkt.header[1] << 8 |
	    pkt.header[0];

	dsi_write_reg(dsi, DSI_VC_SHORT_PACKET_HEADER(vc), r);

	return 0;
}

static int dsi_vc_send_null(struct dsi_data *dsi, int vc, int channel)
{
	const struct mipi_dsi_msg msg = {
		.channel = channel,
		.type = MIPI_DSI_NULL_PACKET,
	};
<<<<<<< HEAD

	return dsi_vc_send_long(dsi, vc, &msg);
}

static int dsi_vc_write_common(struct omap_dss_device *dssdev, int vc,
			       const struct mipi_dsi_msg *msg)
{
	struct dsi_data *dsi = to_dsi_data(dssdev);
	int r;

	if (mipi_dsi_packet_format_is_short(msg->type))
		r = dsi_vc_send_short(dsi, vc, msg);
	else
		r = dsi_vc_send_long(dsi, vc, msg);

	if (r < 0)
		return r;

	/*
	 * TODO: we do not always have to do the BTA sync, for example
	 * we can improve performance by setting the update window
	 * information without sending BTA sync between the commands.
	 * In that case we can return early.
	 */

	r = dsi_vc_send_bta_sync(dssdev, vc);
	if (r) {
		DSSERR("bta sync failed\n");
		return r;
	}

	/* RX_FIFO_NOT_EMPTY */
	if (REG_GET(dsi, DSI_VC_CTRL(vc), 20, 20)) {
		DSSERR("rx fifo not empty after write, dumping data:\n");
		dsi_vc_flush_receive_data(dsi, vc);
		return -EIO;
	}

	return 0;
}

static int dsi_vc_read_rx_fifo(struct dsi_data *dsi, int vc, u8 *buf,
			       int buflen, enum dss_dsi_content_type type)
{
	u32 val;
	u8 dt;
	int r;

	/* RX_FIFO_NOT_EMPTY */
	if (REG_GET(dsi, DSI_VC_CTRL(vc), 20, 20) == 0) {
		DSSERR("RX fifo empty when trying to read.\n");
		r = -EIO;
		goto err;
	}

=======

	return dsi_vc_send_long(dsi, vc, &msg);
}

static int dsi_vc_write_common(struct omap_dss_device *dssdev, int vc,
			       const struct mipi_dsi_msg *msg)
{
	struct dsi_data *dsi = to_dsi_data(dssdev);
	int r;

	if (mipi_dsi_packet_format_is_short(msg->type))
		r = dsi_vc_send_short(dsi, vc, msg);
	else
		r = dsi_vc_send_long(dsi, vc, msg);

	if (r < 0)
		return r;

	/*
	 * TODO: we do not always have to do the BTA sync, for example
	 * we can improve performance by setting the update window
	 * information without sending BTA sync between the commands.
	 * In that case we can return early.
	 */

	r = dsi_vc_send_bta_sync(dssdev, vc);
	if (r) {
		DSSERR("bta sync failed\n");
		return r;
	}

	/* RX_FIFO_NOT_EMPTY */
	if (REG_GET(dsi, DSI_VC_CTRL(vc), 20, 20)) {
		DSSERR("rx fifo not empty after write, dumping data:\n");
		dsi_vc_flush_receive_data(dsi, vc);
		return -EIO;
	}

	return 0;
}

static int dsi_vc_read_rx_fifo(struct dsi_data *dsi, int vc, u8 *buf,
			       int buflen, enum dss_dsi_content_type type)
{
	u32 val;
	u8 dt;
	int r;

	/* RX_FIFO_NOT_EMPTY */
	if (REG_GET(dsi, DSI_VC_CTRL(vc), 20, 20) == 0) {
		DSSERR("RX fifo empty when trying to read.\n");
		r = -EIO;
		goto err;
	}

>>>>>>> 7aef27f0
	val = dsi_read_reg(dsi, DSI_VC_SHORT_PACKET_HEADER(vc));
	if (dsi->debug_read)
		DSSDBG("\theader: %08x\n", val);
	dt = FLD_GET(val, 5, 0);
	if (dt == MIPI_DSI_RX_ACKNOWLEDGE_AND_ERROR_REPORT) {
		u16 err = FLD_GET(val, 23, 8);
		dsi_show_rx_ack_with_err(err);
		r = -EIO;
		goto err;

	} else if (dt == (type == DSS_DSI_CONTENT_GENERIC ?
			MIPI_DSI_RX_GENERIC_SHORT_READ_RESPONSE_1BYTE :
			MIPI_DSI_RX_DCS_SHORT_READ_RESPONSE_1BYTE)) {
		u8 data = FLD_GET(val, 15, 8);
		if (dsi->debug_read)
			DSSDBG("\t%s short response, 1 byte: %02x\n",
				type == DSS_DSI_CONTENT_GENERIC ? "GENERIC" :
				"DCS", data);

		if (buflen < 1) {
			r = -EIO;
			goto err;
		}

		buf[0] = data;

		return 1;
	} else if (dt == (type == DSS_DSI_CONTENT_GENERIC ?
			MIPI_DSI_RX_GENERIC_SHORT_READ_RESPONSE_2BYTE :
			MIPI_DSI_RX_DCS_SHORT_READ_RESPONSE_2BYTE)) {
		u16 data = FLD_GET(val, 23, 8);
		if (dsi->debug_read)
			DSSDBG("\t%s short response, 2 byte: %04x\n",
				type == DSS_DSI_CONTENT_GENERIC ? "GENERIC" :
				"DCS", data);

		if (buflen < 2) {
			r = -EIO;
			goto err;
		}

		buf[0] = data & 0xff;
		buf[1] = (data >> 8) & 0xff;

		return 2;
	} else if (dt == (type == DSS_DSI_CONTENT_GENERIC ?
			MIPI_DSI_RX_GENERIC_LONG_READ_RESPONSE :
			MIPI_DSI_RX_DCS_LONG_READ_RESPONSE)) {
		int w;
		int len = FLD_GET(val, 23, 8);
		if (dsi->debug_read)
			DSSDBG("\t%s long response, len %d\n",
				type == DSS_DSI_CONTENT_GENERIC ? "GENERIC" :
				"DCS", len);

		if (len > buflen) {
			r = -EIO;
			goto err;
		}

		/* two byte checksum ends the packet, not included in len */
		for (w = 0; w < len + 2;) {
			int b;
			val = dsi_read_reg(dsi,
				DSI_VC_SHORT_PACKET_HEADER(vc));
			if (dsi->debug_read)
				DSSDBG("\t\t%02x %02x %02x %02x\n",
						(val >> 0) & 0xff,
						(val >> 8) & 0xff,
						(val >> 16) & 0xff,
						(val >> 24) & 0xff);

			for (b = 0; b < 4; ++b) {
				if (w < len)
					buf[w] = (val >> (b * 8)) & 0xff;
				/* we discard the 2 byte checksum */
				++w;
			}
		}

		return len;
	} else {
		DSSERR("\tunknown datatype 0x%02x\n", dt);
		r = -EIO;
		goto err;
	}

err:
	DSSERR("dsi_vc_read_rx_fifo(vc %d type %s) failed\n", vc,
		type == DSS_DSI_CONTENT_GENERIC ? "GENERIC" : "DCS");

	return r;
}

static int dsi_vc_dcs_read(struct omap_dss_device *dssdev, int vc,
			   const struct mipi_dsi_msg *msg)
{
	struct dsi_data *dsi = to_dsi_data(dssdev);
	u8 cmd = ((u8 *)msg->tx_buf)[0];
	int r;

	if (dsi->debug_read)
		DSSDBG("%s(vc %d, cmd %x)\n", __func__, vc, cmd);

	r = dsi_vc_send_short(dsi, vc, msg);
	if (r)
		goto err;

	r = dsi_vc_send_bta_sync(dssdev, vc);
	if (r)
		goto err;

	r = dsi_vc_read_rx_fifo(dsi, vc, msg->rx_buf, msg->rx_len,
		DSS_DSI_CONTENT_DCS);
	if (r < 0)
		goto err;

	if (r != msg->rx_len) {
		r = -EIO;
		goto err;
	}

	return 0;
err:
	DSSERR("%s(vc %d, cmd 0x%02x) failed\n", __func__,  vc, cmd);
	return r;
}

static int dsi_vc_generic_read(struct omap_dss_device *dssdev, int vc,
			       const struct mipi_dsi_msg *msg)
{
	struct dsi_data *dsi = to_dsi_data(dssdev);
	int r;

	r = dsi_vc_send_short(dsi, vc, msg);
	if (r)
		goto err;

	r = dsi_vc_send_bta_sync(dssdev, vc);
	if (r)
		goto err;

	r = dsi_vc_read_rx_fifo(dsi, vc, msg->rx_buf, msg->rx_len,
		DSS_DSI_CONTENT_GENERIC);
	if (r < 0)
		goto err;

	if (r != msg->rx_len) {
		r = -EIO;
		goto err;
	}

	return 0;
err:
	DSSERR("%s(vc %d, reqlen %d) failed\n", __func__,  vc, msg->tx_len);
	return r;
}

static void dsi_set_lp_rx_timeout(struct dsi_data *dsi, unsigned int ticks,
				  bool x4, bool x16)
{
	unsigned long fck;
	unsigned long total_ticks;
	u32 r;

	BUG_ON(ticks > 0x1fff);

	/* ticks in DSI_FCK */
	fck = dsi_fclk_rate(dsi);

	r = dsi_read_reg(dsi, DSI_TIMING2);
	r = FLD_MOD(r, 1, 15, 15);	/* LP_RX_TO */
	r = FLD_MOD(r, x16 ? 1 : 0, 14, 14);	/* LP_RX_TO_X16 */
	r = FLD_MOD(r, x4 ? 1 : 0, 13, 13);	/* LP_RX_TO_X4 */
	r = FLD_MOD(r, ticks, 12, 0);	/* LP_RX_COUNTER */
	dsi_write_reg(dsi, DSI_TIMING2, r);

	total_ticks = ticks * (x16 ? 16 : 1) * (x4 ? 4 : 1);

	DSSDBG("LP_RX_TO %lu ticks (%#x%s%s) = %lu ns\n",
			total_ticks,
			ticks, x4 ? " x4" : "", x16 ? " x16" : "",
			(total_ticks * 1000) / (fck / 1000 / 1000));
}

static void dsi_set_ta_timeout(struct dsi_data *dsi, unsigned int ticks,
			       bool x8, bool x16)
{
	unsigned long fck;
	unsigned long total_ticks;
	u32 r;

	BUG_ON(ticks > 0x1fff);

	/* ticks in DSI_FCK */
	fck = dsi_fclk_rate(dsi);

	r = dsi_read_reg(dsi, DSI_TIMING1);
	r = FLD_MOD(r, 1, 31, 31);	/* TA_TO */
	r = FLD_MOD(r, x16 ? 1 : 0, 30, 30);	/* TA_TO_X16 */
	r = FLD_MOD(r, x8 ? 1 : 0, 29, 29);	/* TA_TO_X8 */
	r = FLD_MOD(r, ticks, 28, 16);	/* TA_TO_COUNTER */
	dsi_write_reg(dsi, DSI_TIMING1, r);

	total_ticks = ticks * (x16 ? 16 : 1) * (x8 ? 8 : 1);

	DSSDBG("TA_TO %lu ticks (%#x%s%s) = %lu ns\n",
			total_ticks,
			ticks, x8 ? " x8" : "", x16 ? " x16" : "",
			(total_ticks * 1000) / (fck / 1000 / 1000));
}

static void dsi_set_stop_state_counter(struct dsi_data *dsi, unsigned int ticks,
				       bool x4, bool x16)
{
	unsigned long fck;
	unsigned long total_ticks;
	u32 r;

	BUG_ON(ticks > 0x1fff);

	/* ticks in DSI_FCK */
	fck = dsi_fclk_rate(dsi);

	r = dsi_read_reg(dsi, DSI_TIMING1);
	r = FLD_MOD(r, 1, 15, 15);	/* FORCE_TX_STOP_MODE_IO */
	r = FLD_MOD(r, x16 ? 1 : 0, 14, 14);	/* STOP_STATE_X16_IO */
	r = FLD_MOD(r, x4 ? 1 : 0, 13, 13);	/* STOP_STATE_X4_IO */
	r = FLD_MOD(r, ticks, 12, 0);	/* STOP_STATE_COUNTER_IO */
	dsi_write_reg(dsi, DSI_TIMING1, r);

	total_ticks = ticks * (x16 ? 16 : 1) * (x4 ? 4 : 1);

	DSSDBG("STOP_STATE_COUNTER %lu ticks (%#x%s%s) = %lu ns\n",
			total_ticks,
			ticks, x4 ? " x4" : "", x16 ? " x16" : "",
			(total_ticks * 1000) / (fck / 1000 / 1000));
}

static void dsi_set_hs_tx_timeout(struct dsi_data *dsi, unsigned int ticks,
				  bool x4, bool x16)
{
	unsigned long fck;
	unsigned long total_ticks;
	u32 r;

	BUG_ON(ticks > 0x1fff);

	/* ticks in TxByteClkHS */
	fck = dsi_get_txbyteclkhs(dsi);

	r = dsi_read_reg(dsi, DSI_TIMING2);
	r = FLD_MOD(r, 1, 31, 31);	/* HS_TX_TO */
	r = FLD_MOD(r, x16 ? 1 : 0, 30, 30);	/* HS_TX_TO_X16 */
	r = FLD_MOD(r, x4 ? 1 : 0, 29, 29);	/* HS_TX_TO_X8 (4 really) */
	r = FLD_MOD(r, ticks, 28, 16);	/* HS_TX_TO_COUNTER */
	dsi_write_reg(dsi, DSI_TIMING2, r);

	total_ticks = ticks * (x16 ? 16 : 1) * (x4 ? 4 : 1);

	DSSDBG("HS_TX_TO %lu ticks (%#x%s%s) = %lu ns\n",
			total_ticks,
			ticks, x4 ? " x4" : "", x16 ? " x16" : "",
			(total_ticks * 1000) / (fck / 1000 / 1000));
}

static void dsi_config_vp_num_line_buffers(struct dsi_data *dsi)
{
	int num_line_buffers;

	if (dsi->mode == OMAP_DSS_DSI_VIDEO_MODE) {
		int bpp = mipi_dsi_pixel_format_to_bpp(dsi->pix_fmt);
		const struct videomode *vm = &dsi->vm;
		/*
		 * Don't use line buffers if width is greater than the video
		 * port's line buffer size
		 */
		if (dsi->line_buffer_size <= vm->hactive * bpp / 8)
			num_line_buffers = 0;
		else
			num_line_buffers = 2;
	} else {
		/* Use maximum number of line buffers in command mode */
		num_line_buffers = 2;
	}

	/* LINE_BUFFER */
	REG_FLD_MOD(dsi, DSI_CTRL, num_line_buffers, 13, 12);
}

static void dsi_config_vp_sync_events(struct dsi_data *dsi)
{
	bool sync_end;
	u32 r;

	if (dsi->vm_timings.trans_mode == OMAP_DSS_DSI_PULSE_MODE)
		sync_end = true;
	else
		sync_end = false;

	r = dsi_read_reg(dsi, DSI_CTRL);
	r = FLD_MOD(r, 1, 9, 9);		/* VP_DE_POL */
	r = FLD_MOD(r, 1, 10, 10);		/* VP_HSYNC_POL */
	r = FLD_MOD(r, 1, 11, 11);		/* VP_VSYNC_POL */
	r = FLD_MOD(r, 1, 15, 15);		/* VP_VSYNC_START */
	r = FLD_MOD(r, sync_end, 16, 16);	/* VP_VSYNC_END */
	r = FLD_MOD(r, 1, 17, 17);		/* VP_HSYNC_START */
	r = FLD_MOD(r, sync_end, 18, 18);	/* VP_HSYNC_END */
	dsi_write_reg(dsi, DSI_CTRL, r);
}

static void dsi_config_blanking_modes(struct dsi_data *dsi)
{
	int blanking_mode = dsi->vm_timings.blanking_mode;
	int hfp_blanking_mode = dsi->vm_timings.hfp_blanking_mode;
	int hbp_blanking_mode = dsi->vm_timings.hbp_blanking_mode;
	int hsa_blanking_mode = dsi->vm_timings.hsa_blanking_mode;
	u32 r;

	/*
	 * 0 = TX FIFO packets sent or LPS in corresponding blanking periods
	 * 1 = Long blanking packets are sent in corresponding blanking periods
	 */
	r = dsi_read_reg(dsi, DSI_CTRL);
	r = FLD_MOD(r, blanking_mode, 20, 20);		/* BLANKING_MODE */
	r = FLD_MOD(r, hfp_blanking_mode, 21, 21);	/* HFP_BLANKING */
	r = FLD_MOD(r, hbp_blanking_mode, 22, 22);	/* HBP_BLANKING */
	r = FLD_MOD(r, hsa_blanking_mode, 23, 23);	/* HSA_BLANKING */
	dsi_write_reg(dsi, DSI_CTRL, r);
}

/*
 * According to section 'HS Command Mode Interleaving' in OMAP TRM, Scenario 3
 * results in maximum transition time for data and clock lanes to enter and
 * exit HS mode. Hence, this is the scenario where the least amount of command
 * mode data can be interleaved. We program the minimum amount of TXBYTECLKHS
 * clock cycles that can be used to interleave command mode data in HS so that
 * all scenarios are satisfied.
 */
static int dsi_compute_interleave_hs(int blank, bool ddr_alwon, int enter_hs,
		int exit_hs, int exiths_clk, int ddr_pre, int ddr_post)
{
	int transition;

	/*
	 * If DDR_CLK_ALWAYS_ON is set, we need to consider HS mode transition
	 * time of data lanes only, if it isn't set, we need to consider HS
	 * transition time of both data and clock lanes. HS transition time
	 * of Scenario 3 is considered.
	 */
	if (ddr_alwon) {
		transition = enter_hs + exit_hs + max(enter_hs, 2) + 1;
	} else {
		int trans1, trans2;
		trans1 = ddr_pre + enter_hs + exit_hs + max(enter_hs, 2) + 1;
		trans2 = ddr_pre + enter_hs + exiths_clk + ddr_post + ddr_pre +
				enter_hs + 1;
		transition = max(trans1, trans2);
	}

	return blank > transition ? blank - transition : 0;
}

/*
 * According to section 'LP Command Mode Interleaving' in OMAP TRM, Scenario 1
 * results in maximum transition time for data lanes to enter and exit LP mode.
 * Hence, this is the scenario where the least amount of command mode data can
 * be interleaved. We program the minimum amount of bytes that can be
 * interleaved in LP so that all scenarios are satisfied.
 */
static int dsi_compute_interleave_lp(int blank, int enter_hs, int exit_hs,
		int lp_clk_div, int tdsi_fclk)
{
	int trans_lp;	/* time required for a LP transition, in TXBYTECLKHS */
	int tlp_avail;	/* time left for interleaving commands, in CLKIN4DDR */
	int ttxclkesc;	/* period of LP transmit escape clock, in CLKIN4DDR */
	int thsbyte_clk = 16;	/* Period of TXBYTECLKHS clock, in CLKIN4DDR */
	int lp_inter;	/* cmd mode data that can be interleaved, in bytes */

	/* maximum LP transition time according to Scenario 1 */
	trans_lp = exit_hs + max(enter_hs, 2) + 1;

	/* CLKIN4DDR = 16 * TXBYTECLKHS */
	tlp_avail = thsbyte_clk * (blank - trans_lp);

	ttxclkesc = tdsi_fclk * lp_clk_div;

	lp_inter = ((tlp_avail - 8 * thsbyte_clk - 5 * tdsi_fclk) / ttxclkesc -
			26) / 16;

	return max(lp_inter, 0);
}

static void dsi_config_cmd_mode_interleaving(struct dsi_data *dsi)
{
	int blanking_mode;
	int hfp_blanking_mode, hbp_blanking_mode, hsa_blanking_mode;
	int hsa, hfp, hbp, width_bytes, bllp, lp_clk_div;
	int ddr_clk_pre, ddr_clk_post, enter_hs_mode_lat, exit_hs_mode_lat;
	int tclk_trail, ths_exit, exiths_clk;
	bool ddr_alwon;
	const struct videomode *vm = &dsi->vm;
	int bpp = mipi_dsi_pixel_format_to_bpp(dsi->pix_fmt);
	int ndl = dsi->num_lanes_used - 1;
	int dsi_fclk_hsdiv = dsi->user_dsi_cinfo.mX[HSDIV_DSI] + 1;
	int hsa_interleave_hs = 0, hsa_interleave_lp = 0;
	int hfp_interleave_hs = 0, hfp_interleave_lp = 0;
	int hbp_interleave_hs = 0, hbp_interleave_lp = 0;
	int bl_interleave_hs = 0, bl_interleave_lp = 0;
	u32 r;

	r = dsi_read_reg(dsi, DSI_CTRL);
	blanking_mode = FLD_GET(r, 20, 20);
	hfp_blanking_mode = FLD_GET(r, 21, 21);
	hbp_blanking_mode = FLD_GET(r, 22, 22);
	hsa_blanking_mode = FLD_GET(r, 23, 23);

	r = dsi_read_reg(dsi, DSI_VM_TIMING1);
	hbp = FLD_GET(r, 11, 0);
	hfp = FLD_GET(r, 23, 12);
	hsa = FLD_GET(r, 31, 24);

	r = dsi_read_reg(dsi, DSI_CLK_TIMING);
	ddr_clk_post = FLD_GET(r, 7, 0);
	ddr_clk_pre = FLD_GET(r, 15, 8);

	r = dsi_read_reg(dsi, DSI_VM_TIMING7);
	exit_hs_mode_lat = FLD_GET(r, 15, 0);
	enter_hs_mode_lat = FLD_GET(r, 31, 16);

	r = dsi_read_reg(dsi, DSI_CLK_CTRL);
	lp_clk_div = FLD_GET(r, 12, 0);
	ddr_alwon = FLD_GET(r, 13, 13);

	r = dsi_read_reg(dsi, DSI_DSIPHY_CFG0);
	ths_exit = FLD_GET(r, 7, 0);

	r = dsi_read_reg(dsi, DSI_DSIPHY_CFG1);
	tclk_trail = FLD_GET(r, 15, 8);

	exiths_clk = ths_exit + tclk_trail;

	width_bytes = DIV_ROUND_UP(vm->hactive * bpp, 8);
	bllp = hbp + hfp + hsa + DIV_ROUND_UP(width_bytes + 6, ndl);

	if (!hsa_blanking_mode) {
		hsa_interleave_hs = dsi_compute_interleave_hs(hsa, ddr_alwon,
					enter_hs_mode_lat, exit_hs_mode_lat,
					exiths_clk, ddr_clk_pre, ddr_clk_post);
		hsa_interleave_lp = dsi_compute_interleave_lp(hsa,
					enter_hs_mode_lat, exit_hs_mode_lat,
					lp_clk_div, dsi_fclk_hsdiv);
	}

	if (!hfp_blanking_mode) {
		hfp_interleave_hs = dsi_compute_interleave_hs(hfp, ddr_alwon,
					enter_hs_mode_lat, exit_hs_mode_lat,
					exiths_clk, ddr_clk_pre, ddr_clk_post);
		hfp_interleave_lp = dsi_compute_interleave_lp(hfp,
					enter_hs_mode_lat, exit_hs_mode_lat,
					lp_clk_div, dsi_fclk_hsdiv);
	}

	if (!hbp_blanking_mode) {
		hbp_interleave_hs = dsi_compute_interleave_hs(hbp, ddr_alwon,
					enter_hs_mode_lat, exit_hs_mode_lat,
					exiths_clk, ddr_clk_pre, ddr_clk_post);

		hbp_interleave_lp = dsi_compute_interleave_lp(hbp,
					enter_hs_mode_lat, exit_hs_mode_lat,
					lp_clk_div, dsi_fclk_hsdiv);
	}

	if (!blanking_mode) {
		bl_interleave_hs = dsi_compute_interleave_hs(bllp, ddr_alwon,
					enter_hs_mode_lat, exit_hs_mode_lat,
					exiths_clk, ddr_clk_pre, ddr_clk_post);

		bl_interleave_lp = dsi_compute_interleave_lp(bllp,
					enter_hs_mode_lat, exit_hs_mode_lat,
					lp_clk_div, dsi_fclk_hsdiv);
	}

	DSSDBG("DSI HS interleaving(TXBYTECLKHS) HSA %d, HFP %d, HBP %d, BLLP %d\n",
		hsa_interleave_hs, hfp_interleave_hs, hbp_interleave_hs,
		bl_interleave_hs);

	DSSDBG("DSI LP interleaving(bytes) HSA %d, HFP %d, HBP %d, BLLP %d\n",
		hsa_interleave_lp, hfp_interleave_lp, hbp_interleave_lp,
		bl_interleave_lp);

	r = dsi_read_reg(dsi, DSI_VM_TIMING4);
	r = FLD_MOD(r, hsa_interleave_hs, 23, 16);
	r = FLD_MOD(r, hfp_interleave_hs, 15, 8);
	r = FLD_MOD(r, hbp_interleave_hs, 7, 0);
	dsi_write_reg(dsi, DSI_VM_TIMING4, r);

	r = dsi_read_reg(dsi, DSI_VM_TIMING5);
	r = FLD_MOD(r, hsa_interleave_lp, 23, 16);
	r = FLD_MOD(r, hfp_interleave_lp, 15, 8);
	r = FLD_MOD(r, hbp_interleave_lp, 7, 0);
	dsi_write_reg(dsi, DSI_VM_TIMING5, r);

	r = dsi_read_reg(dsi, DSI_VM_TIMING6);
	r = FLD_MOD(r, bl_interleave_hs, 31, 15);
	r = FLD_MOD(r, bl_interleave_lp, 16, 0);
	dsi_write_reg(dsi, DSI_VM_TIMING6, r);
}

static int dsi_proto_config(struct dsi_data *dsi)
{
	u32 r;
	int buswidth = 0;

	dsi_config_tx_fifo(dsi, DSI_FIFO_SIZE_32,
			DSI_FIFO_SIZE_32,
			DSI_FIFO_SIZE_32,
			DSI_FIFO_SIZE_32);

	dsi_config_rx_fifo(dsi, DSI_FIFO_SIZE_32,
			DSI_FIFO_SIZE_32,
			DSI_FIFO_SIZE_32,
			DSI_FIFO_SIZE_32);

	/* XXX what values for the timeouts? */
	dsi_set_stop_state_counter(dsi, 0x1000, false, false);
	dsi_set_ta_timeout(dsi, 0x1fff, true, true);
	dsi_set_lp_rx_timeout(dsi, 0x1fff, true, true);
	dsi_set_hs_tx_timeout(dsi, 0x1fff, true, true);

	switch (mipi_dsi_pixel_format_to_bpp(dsi->pix_fmt)) {
	case 16:
		buswidth = 0;
		break;
	case 18:
		buswidth = 1;
		break;
	case 24:
		buswidth = 2;
		break;
	default:
		BUG();
		return -EINVAL;
	}

	r = dsi_read_reg(dsi, DSI_CTRL);
	r = FLD_MOD(r, 1, 1, 1);	/* CS_RX_EN */
	r = FLD_MOD(r, 1, 2, 2);	/* ECC_RX_EN */
	r = FLD_MOD(r, 1, 3, 3);	/* TX_FIFO_ARBITRATION */
	r = FLD_MOD(r, 1, 4, 4);	/* VP_CLK_RATIO, always 1, see errata*/
	r = FLD_MOD(r, buswidth, 7, 6); /* VP_DATA_BUS_WIDTH */
	r = FLD_MOD(r, 0, 8, 8);	/* VP_CLK_POL */
	r = FLD_MOD(r, 1, 14, 14);	/* TRIGGER_RESET_MODE */
	r = FLD_MOD(r, 1, 19, 19);	/* EOT_ENABLE */
	if (!(dsi->data->quirks & DSI_QUIRK_DCS_CMD_CONFIG_VC)) {
		r = FLD_MOD(r, 1, 24, 24);	/* DCS_CMD_ENABLE */
		/* DCS_CMD_CODE, 1=start, 0=continue */
		r = FLD_MOD(r, 0, 25, 25);
	}

	dsi_write_reg(dsi, DSI_CTRL, r);

	dsi_config_vp_num_line_buffers(dsi);

	if (dsi->mode == OMAP_DSS_DSI_VIDEO_MODE) {
		dsi_config_vp_sync_events(dsi);
		dsi_config_blanking_modes(dsi);
		dsi_config_cmd_mode_interleaving(dsi);
	}

	dsi_vc_initial_config(dsi, 0);
	dsi_vc_initial_config(dsi, 1);
	dsi_vc_initial_config(dsi, 2);
	dsi_vc_initial_config(dsi, 3);

	return 0;
}

static void dsi_proto_timings(struct dsi_data *dsi)
{
	unsigned int tlpx, tclk_zero, tclk_prepare;
	unsigned int tclk_pre, tclk_post;
	unsigned int ths_prepare, ths_prepare_ths_zero, ths_zero;
	unsigned int ths_trail, ths_exit;
	unsigned int ddr_clk_pre, ddr_clk_post;
	unsigned int enter_hs_mode_lat, exit_hs_mode_lat;
	unsigned int ths_eot;
	int ndl = dsi->num_lanes_used - 1;
	u32 r;

	r = dsi_read_reg(dsi, DSI_DSIPHY_CFG0);
	ths_prepare = FLD_GET(r, 31, 24);
	ths_prepare_ths_zero = FLD_GET(r, 23, 16);
	ths_zero = ths_prepare_ths_zero - ths_prepare;
	ths_trail = FLD_GET(r, 15, 8);
	ths_exit = FLD_GET(r, 7, 0);

	r = dsi_read_reg(dsi, DSI_DSIPHY_CFG1);
	tlpx = FLD_GET(r, 20, 16) * 2;
	tclk_zero = FLD_GET(r, 7, 0);

	r = dsi_read_reg(dsi, DSI_DSIPHY_CFG2);
	tclk_prepare = FLD_GET(r, 7, 0);

	/* min 8*UI */
	tclk_pre = 20;
	/* min 60ns + 52*UI */
	tclk_post = ns2ddr(dsi, 60) + 26;

	ths_eot = DIV_ROUND_UP(4, ndl);

	ddr_clk_pre = DIV_ROUND_UP(tclk_pre + tlpx + tclk_zero + tclk_prepare,
			4);
	ddr_clk_post = DIV_ROUND_UP(tclk_post + ths_trail, 4) + ths_eot;

	BUG_ON(ddr_clk_pre == 0 || ddr_clk_pre > 255);
	BUG_ON(ddr_clk_post == 0 || ddr_clk_post > 255);

	r = dsi_read_reg(dsi, DSI_CLK_TIMING);
	r = FLD_MOD(r, ddr_clk_pre, 15, 8);
	r = FLD_MOD(r, ddr_clk_post, 7, 0);
	dsi_write_reg(dsi, DSI_CLK_TIMING, r);

	DSSDBG("ddr_clk_pre %u, ddr_clk_post %u\n",
			ddr_clk_pre,
			ddr_clk_post);

	enter_hs_mode_lat = 1 + DIV_ROUND_UP(tlpx, 4) +
		DIV_ROUND_UP(ths_prepare, 4) +
		DIV_ROUND_UP(ths_zero + 3, 4);

	exit_hs_mode_lat = DIV_ROUND_UP(ths_trail + ths_exit, 4) + 1 + ths_eot;

	r = FLD_VAL(enter_hs_mode_lat, 31, 16) |
		FLD_VAL(exit_hs_mode_lat, 15, 0);
	dsi_write_reg(dsi, DSI_VM_TIMING7, r);

	DSSDBG("enter_hs_mode_lat %u, exit_hs_mode_lat %u\n",
			enter_hs_mode_lat, exit_hs_mode_lat);

	 if (dsi->mode == OMAP_DSS_DSI_VIDEO_MODE) {
		/* TODO: Implement a video mode check_timings function */
		int hsa = dsi->vm_timings.hsa;
		int hfp = dsi->vm_timings.hfp;
		int hbp = dsi->vm_timings.hbp;
		int vsa = dsi->vm_timings.vsa;
		int vfp = dsi->vm_timings.vfp;
		int vbp = dsi->vm_timings.vbp;
		int window_sync = dsi->vm_timings.window_sync;
		bool hsync_end;
		const struct videomode *vm = &dsi->vm;
		int bpp = mipi_dsi_pixel_format_to_bpp(dsi->pix_fmt);
		int tl, t_he, width_bytes;

		hsync_end = dsi->vm_timings.trans_mode == OMAP_DSS_DSI_PULSE_MODE;
		t_he = hsync_end ?
			((hsa == 0 && ndl == 3) ? 1 : DIV_ROUND_UP(4, ndl)) : 0;

		width_bytes = DIV_ROUND_UP(vm->hactive * bpp, 8);

		/* TL = t_HS + HSA + t_HE + HFP + ceil((WC + 6) / NDL) + HBP */
		tl = DIV_ROUND_UP(4, ndl) + (hsync_end ? hsa : 0) + t_he + hfp +
			DIV_ROUND_UP(width_bytes + 6, ndl) + hbp;

		DSSDBG("HBP: %d, HFP: %d, HSA: %d, TL: %d TXBYTECLKHS\n", hbp,
			hfp, hsync_end ? hsa : 0, tl);
		DSSDBG("VBP: %d, VFP: %d, VSA: %d, VACT: %d lines\n", vbp, vfp,
			vsa, vm->vactive);

		r = dsi_read_reg(dsi, DSI_VM_TIMING1);
		r = FLD_MOD(r, hbp, 11, 0);	/* HBP */
		r = FLD_MOD(r, hfp, 23, 12);	/* HFP */
		r = FLD_MOD(r, hsync_end ? hsa : 0, 31, 24);	/* HSA */
		dsi_write_reg(dsi, DSI_VM_TIMING1, r);

		r = dsi_read_reg(dsi, DSI_VM_TIMING2);
		r = FLD_MOD(r, vbp, 7, 0);	/* VBP */
		r = FLD_MOD(r, vfp, 15, 8);	/* VFP */
		r = FLD_MOD(r, vsa, 23, 16);	/* VSA */
		r = FLD_MOD(r, window_sync, 27, 24);	/* WINDOW_SYNC */
		dsi_write_reg(dsi, DSI_VM_TIMING2, r);

		r = dsi_read_reg(dsi, DSI_VM_TIMING3);
		r = FLD_MOD(r, vm->vactive, 14, 0);	/* VACT */
		r = FLD_MOD(r, tl, 31, 16);		/* TL */
		dsi_write_reg(dsi, DSI_VM_TIMING3, r);
	}
}

static int dsi_configure_pins(struct dsi_data *dsi,
		int num_pins, const u32 *pins)
{
	struct dsi_lane_config lanes[DSI_MAX_NR_LANES];
	int num_lanes;
	int i;

	static const enum dsi_lane_function functions[] = {
		DSI_LANE_CLK,
		DSI_LANE_DATA1,
		DSI_LANE_DATA2,
		DSI_LANE_DATA3,
		DSI_LANE_DATA4,
	};

	if (num_pins < 4 || num_pins > dsi->num_lanes_supported * 2
			|| num_pins % 2 != 0)
		return -EINVAL;

	for (i = 0; i < DSI_MAX_NR_LANES; ++i)
		lanes[i].function = DSI_LANE_UNUSED;

	num_lanes = 0;

	for (i = 0; i < num_pins; i += 2) {
		u8 lane, pol;
		u32 dx, dy;

		dx = pins[i];
		dy = pins[i + 1];

		if (dx >= dsi->num_lanes_supported * 2)
			return -EINVAL;

		if (dy >= dsi->num_lanes_supported * 2)
			return -EINVAL;

		if (dx & 1) {
			if (dy != dx - 1)
				return -EINVAL;
			pol = 1;
		} else {
			if (dy != dx + 1)
				return -EINVAL;
			pol = 0;
		}

		lane = dx / 2;

		lanes[lane].function = functions[i / 2];
		lanes[lane].polarity = pol;
		num_lanes++;
	}

	memcpy(dsi->lanes, lanes, sizeof(dsi->lanes));
	dsi->num_lanes_used = num_lanes;

	return 0;
}

static int dsi_enable_video_mode(struct dsi_data *dsi, int vc)
{
	int bpp = mipi_dsi_pixel_format_to_bpp(dsi->pix_fmt);
	u8 data_type;
	u16 word_count;

	switch (dsi->pix_fmt) {
	case MIPI_DSI_FMT_RGB888:
		data_type = MIPI_DSI_PACKED_PIXEL_STREAM_24;
		break;
	case MIPI_DSI_FMT_RGB666:
		data_type = MIPI_DSI_PIXEL_STREAM_3BYTE_18;
		break;
	case MIPI_DSI_FMT_RGB666_PACKED:
		data_type = MIPI_DSI_PACKED_PIXEL_STREAM_18;
		break;
	case MIPI_DSI_FMT_RGB565:
		data_type = MIPI_DSI_PACKED_PIXEL_STREAM_16;
		break;
	default:
		return -EINVAL;
	}

	dsi_if_enable(dsi, false);
	dsi_vc_enable(dsi, vc, false);

	/* MODE, 1 = video mode */
	REG_FLD_MOD(dsi, DSI_VC_CTRL(vc), 1, 4, 4);
<<<<<<< HEAD

	word_count = DIV_ROUND_UP(dsi->vm.hactive * bpp, 8);

	dsi_vc_write_long_header(dsi, vc, dsi->dsidev->channel, data_type,
			word_count, 0);

	dsi_vc_enable(dsi, vc, true);
	dsi_if_enable(dsi, true);

	return 0;
}

static void dsi_disable_video_mode(struct dsi_data *dsi, int vc)
{
	dsi_if_enable(dsi, false);
	dsi_vc_enable(dsi, vc, false);

	/* MODE, 0 = command mode */
	REG_FLD_MOD(dsi, DSI_VC_CTRL(vc), 0, 4, 4);

	dsi_vc_enable(dsi, vc, true);
	dsi_if_enable(dsi, true);
}

static void dsi_enable_video_output(struct omap_dss_device *dssdev, int vc)
{
	struct dsi_data *dsi = to_dsi_data(dssdev);
	int r;

	r = dsi_init_dispc(dsi);
	if (r) {
		dev_err(dsi->dev, "failed to init dispc!\n");
		return;
	}

=======

	word_count = DIV_ROUND_UP(dsi->vm.hactive * bpp, 8);

	dsi_vc_write_long_header(dsi, vc, dsi->dsidev->channel, data_type,
			word_count, 0);

	dsi_vc_enable(dsi, vc, true);
	dsi_if_enable(dsi, true);

	return 0;
}

static void dsi_disable_video_mode(struct dsi_data *dsi, int vc)
{
	dsi_if_enable(dsi, false);
	dsi_vc_enable(dsi, vc, false);

	/* MODE, 0 = command mode */
	REG_FLD_MOD(dsi, DSI_VC_CTRL(vc), 0, 4, 4);

	dsi_vc_enable(dsi, vc, true);
	dsi_if_enable(dsi, true);
}

static void dsi_enable_video_output(struct omap_dss_device *dssdev, int vc)
{
	struct dsi_data *dsi = to_dsi_data(dssdev);
	int r;

	r = dsi_init_dispc(dsi);
	if (r) {
		dev_err(dsi->dev, "failed to init dispc!\n");
		return;
	}

>>>>>>> 7aef27f0
	if (dsi->mode == OMAP_DSS_DSI_VIDEO_MODE) {
		r = dsi_enable_video_mode(dsi, vc);
		if (r)
			goto err_video_mode;
	}

	r = dss_mgr_enable(&dsi->output);
	if (r)
		goto err_mgr_enable;

	return;

err_mgr_enable:
	if (dsi->mode == OMAP_DSS_DSI_VIDEO_MODE) {
		dsi_if_enable(dsi, false);
		dsi_vc_enable(dsi, vc, false);
	}
err_video_mode:
	dsi_uninit_dispc(dsi);
	dev_err(dsi->dev, "failed to enable DSI encoder!\n");
	return;
}

static void dsi_disable_video_output(struct omap_dss_device *dssdev, int vc)
{
	struct dsi_data *dsi = to_dsi_data(dssdev);

	if (dsi->mode == OMAP_DSS_DSI_VIDEO_MODE)
		dsi_disable_video_mode(dsi, vc);

	dss_mgr_disable(&dsi->output);

	dsi_uninit_dispc(dsi);
}

static void dsi_update_screen_dispc(struct dsi_data *dsi)
{
	unsigned int bytespp;
	unsigned int bytespl;
	unsigned int bytespf;
	unsigned int total_len;
	unsigned int packet_payload;
	unsigned int packet_len;
	u32 l;
	int r;
	const unsigned vc = dsi->update_vc;
	const unsigned int line_buf_size = dsi->line_buffer_size;
	u16 w = dsi->vm.hactive;
	u16 h = dsi->vm.vactive;

	DSSDBG("dsi_update_screen_dispc(%dx%d)\n", w, h);

	bytespp	= mipi_dsi_pixel_format_to_bpp(dsi->pix_fmt) / 8;
	bytespl = w * bytespp;
	bytespf = bytespl * h;

	/* NOTE: packet_payload has to be equal to N * bytespl, where N is
	 * number of lines in a packet.  See errata about VP_CLK_RATIO */

	if (bytespf < line_buf_size)
		packet_payload = bytespf;
	else
		packet_payload = (line_buf_size) / bytespl * bytespl;

	packet_len = packet_payload + 1;	/* 1 byte for DCS cmd */
	total_len = (bytespf / packet_payload) * packet_len;

	if (bytespf % packet_payload)
		total_len += (bytespf % packet_payload) + 1;

	l = FLD_VAL(total_len, 23, 0); /* TE_SIZE */
	dsi_write_reg(dsi, DSI_VC_TE(vc), l);

	dsi_vc_write_long_header(dsi, vc, dsi->dsidev->channel, MIPI_DSI_DCS_LONG_WRITE,
		packet_len, 0);

	if (dsi->te_enabled)
		l = FLD_MOD(l, 1, 30, 30); /* TE_EN */
	else
		l = FLD_MOD(l, 1, 31, 31); /* TE_START */
	dsi_write_reg(dsi, DSI_VC_TE(vc), l);

	/* We put SIDLEMODE to no-idle for the duration of the transfer,
	 * because DSS interrupts are not capable of waking up the CPU and the
	 * framedone interrupt could be delayed for quite a long time. I think
	 * the same goes for any DSS interrupts, but for some reason I have not
	 * seen the problem anywhere else than here.
	 */
	dispc_disable_sidle(dsi->dss->dispc);

	dsi_perf_mark_start(dsi);

	r = schedule_delayed_work(&dsi->framedone_timeout_work,
		msecs_to_jiffies(250));
	BUG_ON(r == 0);

	dss_mgr_start_update(&dsi->output);

	if (dsi->te_enabled) {
		/* disable LP_RX_TO, so that we can receive TE.  Time to wait
		 * for TE is longer than the timer allows */
		REG_FLD_MOD(dsi, DSI_TIMING2, 0, 15, 15); /* LP_RX_TO */

		dsi_vc_send_bta(dsi, vc);

#ifdef DSI_CATCH_MISSING_TE
		mod_timer(&dsi->te_timer, jiffies + msecs_to_jiffies(250));
#endif
	}
}

#ifdef DSI_CATCH_MISSING_TE
static void dsi_te_timeout(struct timer_list *unused)
{
	DSSERR("TE not received for 250ms!\n");
}
#endif

static void dsi_handle_framedone(struct dsi_data *dsi, int error)
{
	/* SIDLEMODE back to smart-idle */
	dispc_enable_sidle(dsi->dss->dispc);

	if (dsi->te_enabled) {
		/* enable LP_RX_TO again after the TE */
		REG_FLD_MOD(dsi, DSI_TIMING2, 1, 15, 15); /* LP_RX_TO */
	}

	dsi_bus_unlock(dsi);

	if (!error)
		dsi_perf_show(dsi, "DISPC");
}

static void dsi_framedone_timeout_work_callback(struct work_struct *work)
{
	struct dsi_data *dsi = container_of(work, struct dsi_data,
			framedone_timeout_work.work);
	/* XXX While extremely unlikely, we could get FRAMEDONE interrupt after
	 * 250ms which would conflict with this timeout work. What should be
	 * done is first cancel the transfer on the HW, and then cancel the
	 * possibly scheduled framedone work. However, cancelling the transfer
	 * on the HW is buggy, and would probably require resetting the whole
	 * DSI */

	DSSERR("Framedone not received for 250ms!\n");

	dsi_handle_framedone(dsi, -ETIMEDOUT);
}

static void dsi_framedone_irq_callback(void *data)
{
	struct dsi_data *dsi = data;

	/* Note: We get FRAMEDONE when DISPC has finished sending pixels and
	 * turns itself off. However, DSI still has the pixels in its buffers,
	 * and is sending the data.
	 */

	cancel_delayed_work(&dsi->framedone_timeout_work);

	DSSDBG("Framedone received!\n");

	dsi_handle_framedone(dsi, 0);
}

static int _dsi_update(struct dsi_data *dsi)
{
	dsi_perf_mark_setup(dsi);

#ifdef DSI_PERF_MEASURE
	dsi->update_bytes = dsi->vm.hactive * dsi->vm.vactive *
		mipi_dsi_pixel_format_to_bpp(dsi->pix_fmt) / 8;
#endif
	dsi_update_screen_dispc(dsi);

	return 0;
}

static int _dsi_send_nop(struct dsi_data *dsi, int vc, int channel)
{
	const u8 payload[] = { MIPI_DCS_NOP };
	const struct mipi_dsi_msg msg = {
		.channel = channel,
		.type = MIPI_DSI_DCS_SHORT_WRITE,
		.tx_len = 1,
		.tx_buf = payload,
	};

	WARN_ON(!dsi_bus_is_locked(dsi));

	return _omap_dsi_host_transfer(dsi, vc, &msg);
}

static int dsi_update_channel(struct omap_dss_device *dssdev, int vc)
{
	struct dsi_data *dsi = to_dsi_data(dssdev);
	int r;

	dsi_bus_lock(dsi);

	if (!dsi->video_enabled) {
		r = -EIO;
		goto err;
	}

	if (dsi->vm.hactive == 0 || dsi->vm.vactive == 0) {
		r = -EINVAL;
		goto err;
	}

	DSSDBG("dsi_update_channel: %d", vc);

	/*
	 * Send NOP between the frames. If we don't send something here, the
	 * updates stop working. This is probably related to DSI spec stating
	 * that the DSI host should transition to LP at least once per frame.
	 */
	r = _dsi_send_nop(dsi, VC_CMD, dsi->dsidev->channel);
	if (r < 0) {
		DSSWARN("failed to send nop between frames: %d\n", r);
		goto err;
	}

	dsi->update_vc = vc;

	if (dsi->te_enabled && dsi->te_gpio) {
		schedule_delayed_work(&dsi->te_timeout_work,
				      msecs_to_jiffies(250));
		atomic_set(&dsi->do_ext_te_update, 1);
	} else {
		_dsi_update(dsi);
	}

	return 0;

err:
	dsi_bus_unlock(dsi);
	return r;
}

static int dsi_update_all(struct omap_dss_device *dssdev)
{
	return dsi_update_channel(dssdev, VC_VIDEO);
}

/* Display funcs */

static int dsi_configure_dispc_clocks(struct dsi_data *dsi)
{
	struct dispc_clock_info dispc_cinfo;
	int r;
	unsigned long fck;

	fck = dsi_get_pll_hsdiv_dispc_rate(dsi);

	dispc_cinfo.lck_div = dsi->user_dispc_cinfo.lck_div;
	dispc_cinfo.pck_div = dsi->user_dispc_cinfo.pck_div;

	r = dispc_calc_clock_rates(dsi->dss->dispc, fck, &dispc_cinfo);
	if (r) {
		DSSERR("Failed to calc dispc clocks\n");
		return r;
	}

	dsi->mgr_config.clock_info = dispc_cinfo;

	return 0;
}

static int dsi_init_dispc(struct dsi_data *dsi)
{
	enum omap_channel dispc_channel = dsi->output.dispc_channel;
	int r;

	dss_select_lcd_clk_source(dsi->dss, dispc_channel, dsi->module_id == 0 ?
			DSS_CLK_SRC_PLL1_1 :
			DSS_CLK_SRC_PLL2_1);

	if (dsi->mode == OMAP_DSS_DSI_CMD_MODE) {
		r = dss_mgr_register_framedone_handler(&dsi->output,
				dsi_framedone_irq_callback, dsi);
		if (r) {
			DSSERR("can't register FRAMEDONE handler\n");
			goto err;
		}

		dsi->mgr_config.stallmode = true;
		dsi->mgr_config.fifohandcheck = true;
	} else {
		dsi->mgr_config.stallmode = false;
		dsi->mgr_config.fifohandcheck = false;
	}

	r = dsi_configure_dispc_clocks(dsi);
	if (r)
		goto err1;

	dsi->mgr_config.io_pad_mode = DSS_IO_PAD_MODE_BYPASS;
	dsi->mgr_config.video_port_width =
			mipi_dsi_pixel_format_to_bpp(dsi->pix_fmt);
	dsi->mgr_config.lcden_sig_polarity = 0;

	dss_mgr_set_lcd_config(&dsi->output, &dsi->mgr_config);

	return 0;
err1:
	if (dsi->mode == OMAP_DSS_DSI_CMD_MODE)
		dss_mgr_unregister_framedone_handler(&dsi->output,
				dsi_framedone_irq_callback, dsi);
err:
	dss_select_lcd_clk_source(dsi->dss, dispc_channel, DSS_CLK_SRC_FCK);
	return r;
}

static void dsi_uninit_dispc(struct dsi_data *dsi)
{
	enum omap_channel dispc_channel = dsi->output.dispc_channel;

	if (dsi->mode == OMAP_DSS_DSI_CMD_MODE)
		dss_mgr_unregister_framedone_handler(&dsi->output,
				dsi_framedone_irq_callback, dsi);

	dss_select_lcd_clk_source(dsi->dss, dispc_channel, DSS_CLK_SRC_FCK);
}

static int dsi_configure_dsi_clocks(struct dsi_data *dsi)
{
	struct dss_pll_clock_info cinfo;
	int r;

	cinfo = dsi->user_dsi_cinfo;

	r = dss_pll_set_config(&dsi->pll, &cinfo);
	if (r) {
		DSSERR("Failed to set dsi clocks\n");
		return r;
	}

	return 0;
}

static void dsi_setup_dsi_vcs(struct dsi_data *dsi)
{
	/* Setup VC_CMD for LP and cpu transfers */
	REG_FLD_MOD(dsi, DSI_VC_CTRL(VC_CMD), 0, 9, 9); /* LP */

	REG_FLD_MOD(dsi, DSI_VC_CTRL(VC_CMD), 0, 1, 1); /* SOURCE_L4 */
	dsi->vc[VC_CMD].source = DSI_VC_SOURCE_L4;

	/* Setup VC_VIDEO for HS and dispc transfers */
	REG_FLD_MOD(dsi, DSI_VC_CTRL(VC_VIDEO), 1, 9, 9); /* HS */

	REG_FLD_MOD(dsi, DSI_VC_CTRL(VC_VIDEO), 1, 1, 1); /* SOURCE_VP */
	dsi->vc[VC_VIDEO].source = DSI_VC_SOURCE_VP;

	if ((dsi->data->quirks & DSI_QUIRK_DCS_CMD_CONFIG_VC) &&
	    !(dsi->dsidev->mode_flags & MIPI_DSI_MODE_VIDEO))
		REG_FLD_MOD(dsi, DSI_VC_CTRL(VC_VIDEO), 1, 30, 30); /* DCS_CMD_ENABLE */

	dsi_vc_enable(dsi, VC_CMD, 1);
	dsi_vc_enable(dsi, VC_VIDEO, 1);

	dsi_if_enable(dsi, 1);

	dsi_force_tx_stop_mode_io(dsi);

	/* start the DDR clock by sending a NULL packet */
	if (!(dsi->dsidev->mode_flags & MIPI_DSI_CLOCK_NON_CONTINUOUS))
		dsi_vc_send_null(dsi, VC_CMD, dsi->dsidev->channel);
}

static int dsi_init_dsi(struct dsi_data *dsi)
{
	int r;

	r = dss_pll_enable(&dsi->pll);
	if (r)
		return r;

	r = dsi_configure_dsi_clocks(dsi);
	if (r)
		goto err0;

	dss_select_dsi_clk_source(dsi->dss, dsi->module_id,
				  dsi->module_id == 0 ?
				  DSS_CLK_SRC_PLL1_2 : DSS_CLK_SRC_PLL2_2);

	DSSDBG("PLL OK\n");

	if (!dsi->vdds_dsi_enabled) {
		r = regulator_enable(dsi->vdds_dsi_reg);
		if (r)
			goto err1;

		dsi->vdds_dsi_enabled = true;
	}

	r = dsi_cio_init(dsi);
	if (r)
		goto err2;

	_dsi_print_reset_status(dsi);

	dsi_proto_timings(dsi);
	dsi_set_lp_clk_divisor(dsi);

	if (1)
		_dsi_print_reset_status(dsi);

	r = dsi_proto_config(dsi);
	if (r)
		goto err3;

	dsi_setup_dsi_vcs(dsi);

	return 0;
err3:
	dsi_cio_uninit(dsi);
err2:
	regulator_disable(dsi->vdds_dsi_reg);
	dsi->vdds_dsi_enabled = false;
err1:
	dss_select_dsi_clk_source(dsi->dss, dsi->module_id, DSS_CLK_SRC_FCK);
err0:
	dss_pll_disable(&dsi->pll);

	return r;
}

static void dsi_uninit_dsi(struct dsi_data *dsi)
{
	/* disable interface */
	dsi_if_enable(dsi, 0);
	dsi_vc_enable(dsi, 0, 0);
	dsi_vc_enable(dsi, 1, 0);
	dsi_vc_enable(dsi, 2, 0);
	dsi_vc_enable(dsi, 3, 0);

	dss_select_dsi_clk_source(dsi->dss, dsi->module_id, DSS_CLK_SRC_FCK);
	dsi_cio_uninit(dsi);
	dss_pll_disable(&dsi->pll);

	regulator_disable(dsi->vdds_dsi_reg);
	dsi->vdds_dsi_enabled = false;
}

static void dsi_enable(struct dsi_data *dsi)
{
	int r;

	WARN_ON(!dsi_bus_is_locked(dsi));

	if (WARN_ON(dsi->iface_enabled))
		return;

	mutex_lock(&dsi->lock);

	r = dsi_runtime_get(dsi);
	if (r)
		goto err_get_dsi;

	_dsi_initialize_irq(dsi);

	r = dsi_init_dsi(dsi);
	if (r)
		goto err_init_dsi;

	dsi->iface_enabled = true;

	mutex_unlock(&dsi->lock);

	return;

err_init_dsi:
	dsi_runtime_put(dsi);
err_get_dsi:
	mutex_unlock(&dsi->lock);
	DSSDBG("dsi_enable FAILED\n");
}

static void dsi_disable(struct dsi_data *dsi)
{
	WARN_ON(!dsi_bus_is_locked(dsi));

	if (WARN_ON(!dsi->iface_enabled))
		return;

	mutex_lock(&dsi->lock);

	dsi_sync_vc(dsi, 0);
	dsi_sync_vc(dsi, 1);
	dsi_sync_vc(dsi, 2);
	dsi_sync_vc(dsi, 3);

	dsi_uninit_dsi(dsi);

	dsi_runtime_put(dsi);

	dsi->iface_enabled = false;

	mutex_unlock(&dsi->lock);
}

static int dsi_enable_te(struct dsi_data *dsi, bool enable)
{
	dsi->te_enabled = enable;

	if (dsi->te_gpio) {
		if (enable)
			enable_irq(dsi->te_irq);
		else
			disable_irq(dsi->te_irq);
	}

	return 0;
}

#ifdef PRINT_VERBOSE_VM_TIMINGS
static void print_dsi_vm(const char *str,
		const struct omap_dss_dsi_videomode_timings *t)
{
	unsigned long byteclk = t->hsclk / 4;
	int bl, wc, pps, tot;

	wc = DIV_ROUND_UP(t->hact * t->bitspp, 8);
	pps = DIV_ROUND_UP(wc + 6, t->ndl); /* pixel packet size */
	bl = t->hss + t->hsa + t->hse + t->hbp + t->hfp;
	tot = bl + pps;

#define TO_DSI_T(x) ((u32)div64_u64((u64)x * 1000000000llu, byteclk))

	pr_debug("%s bck %lu, %u/%u/%u/%u/%u/%u = %u+%u = %u, "
			"%u/%u/%u/%u/%u/%u = %u + %u = %u\n",
			str,
			byteclk,
			t->hss, t->hsa, t->hse, t->hbp, pps, t->hfp,
			bl, pps, tot,
			TO_DSI_T(t->hss),
			TO_DSI_T(t->hsa),
			TO_DSI_T(t->hse),
			TO_DSI_T(t->hbp),
			TO_DSI_T(pps),
			TO_DSI_T(t->hfp),

			TO_DSI_T(bl),
			TO_DSI_T(pps),

			TO_DSI_T(tot));
#undef TO_DSI_T
}

static void print_dispc_vm(const char *str, const struct videomode *vm)
{
	unsigned long pck = vm->pixelclock;
	int hact, bl, tot;

	hact = vm->hactive;
	bl = vm->hsync_len + vm->hback_porch + vm->hfront_porch;
	tot = hact + bl;

#define TO_DISPC_T(x) ((u32)div64_u64((u64)x * 1000000000llu, pck))

	pr_debug("%s pck %lu, %u/%u/%u/%u = %u+%u = %u, "
			"%u/%u/%u/%u = %u + %u = %u\n",
			str,
			pck,
			vm->hsync_len, vm->hback_porch, hact, vm->hfront_porch,
			bl, hact, tot,
			TO_DISPC_T(vm->hsync_len),
			TO_DISPC_T(vm->hback_porch),
			TO_DISPC_T(hact),
			TO_DISPC_T(vm->hfront_porch),
			TO_DISPC_T(bl),
			TO_DISPC_T(hact),
			TO_DISPC_T(tot));
#undef TO_DISPC_T
}

/* note: this is not quite accurate */
static void print_dsi_dispc_vm(const char *str,
		const struct omap_dss_dsi_videomode_timings *t)
{
	struct videomode vm = { 0 };
	unsigned long byteclk = t->hsclk / 4;
	unsigned long pck;
	u64 dsi_tput;
	int dsi_hact, dsi_htot;

	dsi_tput = (u64)byteclk * t->ndl * 8;
	pck = (u32)div64_u64(dsi_tput, t->bitspp);
	dsi_hact = DIV_ROUND_UP(DIV_ROUND_UP(t->hact * t->bitspp, 8) + 6, t->ndl);
	dsi_htot = t->hss + t->hsa + t->hse + t->hbp + dsi_hact + t->hfp;

	vm.pixelclock = pck;
	vm.hsync_len = div64_u64((u64)(t->hsa + t->hse) * pck, byteclk);
	vm.hback_porch = div64_u64((u64)t->hbp * pck, byteclk);
	vm.hfront_porch = div64_u64((u64)t->hfp * pck, byteclk);
	vm.hactive = t->hact;

	print_dispc_vm(str, &vm);
}
#endif /* PRINT_VERBOSE_VM_TIMINGS */

static bool dsi_cm_calc_dispc_cb(int lckd, int pckd, unsigned long lck,
		unsigned long pck, void *data)
{
	struct dsi_clk_calc_ctx *ctx = data;
	struct videomode *vm = &ctx->vm;

	ctx->dispc_cinfo.lck_div = lckd;
	ctx->dispc_cinfo.pck_div = pckd;
	ctx->dispc_cinfo.lck = lck;
	ctx->dispc_cinfo.pck = pck;

	*vm = *ctx->config->vm;
	vm->pixelclock = pck;
	vm->hactive = ctx->config->vm->hactive;
	vm->vactive = ctx->config->vm->vactive;
	vm->hsync_len = vm->hfront_porch = vm->hback_porch = vm->vsync_len = 1;
	vm->vfront_porch = vm->vback_porch = 0;

	return true;
}

static bool dsi_cm_calc_hsdiv_cb(int m_dispc, unsigned long dispc,
		void *data)
{
	struct dsi_clk_calc_ctx *ctx = data;

	ctx->dsi_cinfo.mX[HSDIV_DISPC] = m_dispc;
	ctx->dsi_cinfo.clkout[HSDIV_DISPC] = dispc;

	return dispc_div_calc(ctx->dsi->dss->dispc, dispc,
			      ctx->req_pck_min, ctx->req_pck_max,
			      dsi_cm_calc_dispc_cb, ctx);
}

static bool dsi_cm_calc_pll_cb(int n, int m, unsigned long fint,
		unsigned long clkdco, void *data)
{
	struct dsi_clk_calc_ctx *ctx = data;
	struct dsi_data *dsi = ctx->dsi;

	ctx->dsi_cinfo.n = n;
	ctx->dsi_cinfo.m = m;
	ctx->dsi_cinfo.fint = fint;
	ctx->dsi_cinfo.clkdco = clkdco;

	return dss_pll_hsdiv_calc_a(ctx->pll, clkdco, ctx->req_pck_min,
			dsi->data->max_fck_freq,
			dsi_cm_calc_hsdiv_cb, ctx);
}

static bool dsi_cm_calc(struct dsi_data *dsi,
		const struct omap_dss_dsi_config *cfg,
		struct dsi_clk_calc_ctx *ctx)
{
	unsigned long clkin;
	int bitspp, ndl;
	unsigned long pll_min, pll_max;
	unsigned long pck, txbyteclk;

	clkin = clk_get_rate(dsi->pll.clkin);
	bitspp = mipi_dsi_pixel_format_to_bpp(cfg->pixel_format);
	ndl = dsi->num_lanes_used - 1;

	/*
	 * Here we should calculate minimum txbyteclk to be able to send the
	 * frame in time, and also to handle TE. That's not very simple, though,
	 * especially as we go to LP between each pixel packet due to HW
	 * "feature". So let's just estimate very roughly and multiply by 1.5.
	 */
	pck = cfg->vm->pixelclock;
	pck = pck * 3 / 2;
	txbyteclk = pck * bitspp / 8 / ndl;

	memset(ctx, 0, sizeof(*ctx));
	ctx->dsi = dsi;
	ctx->pll = &dsi->pll;
	ctx->config = cfg;
	ctx->req_pck_min = pck;
	ctx->req_pck_nom = pck;
	ctx->req_pck_max = pck * 3 / 2;

	pll_min = max(cfg->hs_clk_min * 4, txbyteclk * 4 * 4);
	pll_max = cfg->hs_clk_max * 4;

	return dss_pll_calc_a(ctx->pll, clkin,
			pll_min, pll_max,
			dsi_cm_calc_pll_cb, ctx);
}

static bool dsi_vm_calc_blanking(struct dsi_clk_calc_ctx *ctx)
{
	struct dsi_data *dsi = ctx->dsi;
	const struct omap_dss_dsi_config *cfg = ctx->config;
	int bitspp = mipi_dsi_pixel_format_to_bpp(cfg->pixel_format);
	int ndl = dsi->num_lanes_used - 1;
	unsigned long hsclk = ctx->dsi_cinfo.clkdco / 4;
	unsigned long byteclk = hsclk / 4;

	unsigned long dispc_pck, req_pck_min, req_pck_nom, req_pck_max;
	int xres;
	int panel_htot, panel_hbl; /* pixels */
	int dispc_htot, dispc_hbl; /* pixels */
	int dsi_htot, dsi_hact, dsi_hbl, hss, hse; /* byteclks */
	int hfp, hsa, hbp;
	const struct videomode *req_vm;
	struct videomode *dispc_vm;
	struct omap_dss_dsi_videomode_timings *dsi_vm;
	u64 dsi_tput, dispc_tput;

	dsi_tput = (u64)byteclk * ndl * 8;

	req_vm = cfg->vm;
	req_pck_min = ctx->req_pck_min;
	req_pck_max = ctx->req_pck_max;
	req_pck_nom = ctx->req_pck_nom;

	dispc_pck = ctx->dispc_cinfo.pck;
	dispc_tput = (u64)dispc_pck * bitspp;

	xres = req_vm->hactive;

	panel_hbl = req_vm->hfront_porch + req_vm->hback_porch +
		    req_vm->hsync_len;
	panel_htot = xres + panel_hbl;

	dsi_hact = DIV_ROUND_UP(DIV_ROUND_UP(xres * bitspp, 8) + 6, ndl);

	/*
	 * When there are no line buffers, DISPC and DSI must have the
	 * same tput. Otherwise DISPC tput needs to be higher than DSI's.
	 */
	if (dsi->line_buffer_size < xres * bitspp / 8) {
		if (dispc_tput != dsi_tput)
			return false;
	} else {
		if (dispc_tput < dsi_tput)
			return false;
	}

	/* DSI tput must be over the min requirement */
	if (dsi_tput < (u64)bitspp * req_pck_min)
		return false;

	/* When non-burst mode, DSI tput must be below max requirement. */
	if (cfg->trans_mode != OMAP_DSS_DSI_BURST_MODE) {
		if (dsi_tput > (u64)bitspp * req_pck_max)
			return false;
	}

	hss = DIV_ROUND_UP(4, ndl);

	if (cfg->trans_mode == OMAP_DSS_DSI_PULSE_MODE) {
		if (ndl == 3 && req_vm->hsync_len == 0)
			hse = 1;
		else
			hse = DIV_ROUND_UP(4, ndl);
	} else {
		hse = 0;
	}

	/* DSI htot to match the panel's nominal pck */
	dsi_htot = div64_u64((u64)panel_htot * byteclk, req_pck_nom);

	/* fail if there would be no time for blanking */
	if (dsi_htot < hss + hse + dsi_hact)
		return false;

	/* total DSI blanking needed to achieve panel's TL */
	dsi_hbl = dsi_htot - dsi_hact;

	/* DISPC htot to match the DSI TL */
	dispc_htot = div64_u64((u64)dsi_htot * dispc_pck, byteclk);

	/* verify that the DSI and DISPC TLs are the same */
	if ((u64)dsi_htot * dispc_pck != (u64)dispc_htot * byteclk)
		return false;

	dispc_hbl = dispc_htot - xres;

	/* setup DSI videomode */

	dsi_vm = &ctx->dsi_vm;
	memset(dsi_vm, 0, sizeof(*dsi_vm));

	dsi_vm->hsclk = hsclk;

	dsi_vm->ndl = ndl;
	dsi_vm->bitspp = bitspp;

	if (cfg->trans_mode != OMAP_DSS_DSI_PULSE_MODE) {
		hsa = 0;
	} else if (ndl == 3 && req_vm->hsync_len == 0) {
		hsa = 0;
	} else {
		hsa = div64_u64((u64)req_vm->hsync_len * byteclk, req_pck_nom);
		hsa = max(hsa - hse, 1);
	}

	hbp = div64_u64((u64)req_vm->hback_porch * byteclk, req_pck_nom);
	hbp = max(hbp, 1);

	hfp = dsi_hbl - (hss + hsa + hse + hbp);
	if (hfp < 1) {
		int t;
		/* we need to take cycles from hbp */

		t = 1 - hfp;
		hbp = max(hbp - t, 1);
		hfp = dsi_hbl - (hss + hsa + hse + hbp);

		if (hfp < 1 && hsa > 0) {
			/* we need to take cycles from hsa */
			t = 1 - hfp;
			hsa = max(hsa - t, 1);
			hfp = dsi_hbl - (hss + hsa + hse + hbp);
		}
	}

	if (hfp < 1)
		return false;

	dsi_vm->hss = hss;
	dsi_vm->hsa = hsa;
	dsi_vm->hse = hse;
	dsi_vm->hbp = hbp;
	dsi_vm->hact = xres;
	dsi_vm->hfp = hfp;

	dsi_vm->vsa = req_vm->vsync_len;
	dsi_vm->vbp = req_vm->vback_porch;
	dsi_vm->vact = req_vm->vactive;
	dsi_vm->vfp = req_vm->vfront_porch;

	dsi_vm->trans_mode = cfg->trans_mode;

	dsi_vm->blanking_mode = 0;
	dsi_vm->hsa_blanking_mode = 1;
	dsi_vm->hfp_blanking_mode = 1;
	dsi_vm->hbp_blanking_mode = 1;

	dsi_vm->window_sync = 4;

	/* setup DISPC videomode */

	dispc_vm = &ctx->vm;
	*dispc_vm = *req_vm;
	dispc_vm->pixelclock = dispc_pck;

	if (cfg->trans_mode == OMAP_DSS_DSI_PULSE_MODE) {
		hsa = div64_u64((u64)req_vm->hsync_len * dispc_pck,
				req_pck_nom);
		hsa = max(hsa, 1);
	} else {
		hsa = 1;
	}

	hbp = div64_u64((u64)req_vm->hback_porch * dispc_pck, req_pck_nom);
	hbp = max(hbp, 1);

	hfp = dispc_hbl - hsa - hbp;
	if (hfp < 1) {
		int t;
		/* we need to take cycles from hbp */

		t = 1 - hfp;
		hbp = max(hbp - t, 1);
		hfp = dispc_hbl - hsa - hbp;

		if (hfp < 1) {
			/* we need to take cycles from hsa */
			t = 1 - hfp;
			hsa = max(hsa - t, 1);
			hfp = dispc_hbl - hsa - hbp;
		}
	}

	if (hfp < 1)
		return false;

	dispc_vm->hfront_porch = hfp;
	dispc_vm->hsync_len = hsa;
	dispc_vm->hback_porch = hbp;

	return true;
}


static bool dsi_vm_calc_dispc_cb(int lckd, int pckd, unsigned long lck,
		unsigned long pck, void *data)
{
	struct dsi_clk_calc_ctx *ctx = data;

	ctx->dispc_cinfo.lck_div = lckd;
	ctx->dispc_cinfo.pck_div = pckd;
	ctx->dispc_cinfo.lck = lck;
	ctx->dispc_cinfo.pck = pck;

	if (dsi_vm_calc_blanking(ctx) == false)
		return false;

#ifdef PRINT_VERBOSE_VM_TIMINGS
	print_dispc_vm("dispc", &ctx->vm);
	print_dsi_vm("dsi  ", &ctx->dsi_vm);
	print_dispc_vm("req  ", ctx->config->vm);
	print_dsi_dispc_vm("act  ", &ctx->dsi_vm);
#endif

	return true;
}

static bool dsi_vm_calc_hsdiv_cb(int m_dispc, unsigned long dispc,
		void *data)
{
	struct dsi_clk_calc_ctx *ctx = data;
	unsigned long pck_max;

	ctx->dsi_cinfo.mX[HSDIV_DISPC] = m_dispc;
	ctx->dsi_cinfo.clkout[HSDIV_DISPC] = dispc;

	/*
	 * In burst mode we can let the dispc pck be arbitrarily high, but it
	 * limits our scaling abilities. So for now, don't aim too high.
	 */

	if (ctx->config->trans_mode == OMAP_DSS_DSI_BURST_MODE)
		pck_max = ctx->req_pck_max + 10000000;
	else
		pck_max = ctx->req_pck_max;

	return dispc_div_calc(ctx->dsi->dss->dispc, dispc,
			      ctx->req_pck_min, pck_max,
			      dsi_vm_calc_dispc_cb, ctx);
}

static bool dsi_vm_calc_pll_cb(int n, int m, unsigned long fint,
		unsigned long clkdco, void *data)
{
	struct dsi_clk_calc_ctx *ctx = data;
	struct dsi_data *dsi = ctx->dsi;

	ctx->dsi_cinfo.n = n;
	ctx->dsi_cinfo.m = m;
	ctx->dsi_cinfo.fint = fint;
	ctx->dsi_cinfo.clkdco = clkdco;

	return dss_pll_hsdiv_calc_a(ctx->pll, clkdco, ctx->req_pck_min,
			dsi->data->max_fck_freq,
			dsi_vm_calc_hsdiv_cb, ctx);
}

static bool dsi_vm_calc(struct dsi_data *dsi,
		const struct omap_dss_dsi_config *cfg,
		struct dsi_clk_calc_ctx *ctx)
{
	const struct videomode *vm = cfg->vm;
	unsigned long clkin;
	unsigned long pll_min;
	unsigned long pll_max;
	int ndl = dsi->num_lanes_used - 1;
	int bitspp = mipi_dsi_pixel_format_to_bpp(cfg->pixel_format);
	unsigned long byteclk_min;

	clkin = clk_get_rate(dsi->pll.clkin);

	memset(ctx, 0, sizeof(*ctx));
	ctx->dsi = dsi;
	ctx->pll = &dsi->pll;
	ctx->config = cfg;

	/* these limits should come from the panel driver */
	ctx->req_pck_min = vm->pixelclock - 1000;
	ctx->req_pck_nom = vm->pixelclock;
	ctx->req_pck_max = vm->pixelclock + 1000;

	byteclk_min = div64_u64((u64)ctx->req_pck_min * bitspp, ndl * 8);
	pll_min = max(cfg->hs_clk_min * 4, byteclk_min * 4 * 4);

	if (cfg->trans_mode == OMAP_DSS_DSI_BURST_MODE) {
		pll_max = cfg->hs_clk_max * 4;
	} else {
		unsigned long byteclk_max;
		byteclk_max = div64_u64((u64)ctx->req_pck_max * bitspp,
				ndl * 8);

		pll_max = byteclk_max * 4 * 4;
	}

	return dss_pll_calc_a(ctx->pll, clkin,
			pll_min, pll_max,
			dsi_vm_calc_pll_cb, ctx);
}

static bool dsi_is_video_mode(struct omap_dss_device *dssdev)
{
	struct dsi_data *dsi = to_dsi_data(dssdev);

	return dsi->mode == OMAP_DSS_DSI_VIDEO_MODE;
}

static int __dsi_calc_config(struct dsi_data *dsi,
		const struct drm_display_mode *mode,
		struct dsi_clk_calc_ctx *ctx)
{
	struct omap_dss_dsi_config cfg = dsi->config;
	struct videomode vm;
	bool ok;
	int r;

	drm_display_mode_to_videomode(mode, &vm);

	cfg.vm = &vm;
	cfg.mode = dsi->mode;
	cfg.pixel_format = dsi->pix_fmt;

	if (dsi->mode == OMAP_DSS_DSI_VIDEO_MODE)
		ok = dsi_vm_calc(dsi, &cfg, ctx);
	else
		ok = dsi_cm_calc(dsi, &cfg, ctx);

	if (!ok)
		return -EINVAL;

	dsi_pll_calc_dsi_fck(dsi, &ctx->dsi_cinfo);
<<<<<<< HEAD

	r = dsi_lp_clock_calc(ctx->dsi_cinfo.clkout[HSDIV_DSI],
		cfg.lp_clk_min, cfg.lp_clk_max, &ctx->lp_cinfo);
	if (r)
		return r;

	return 0;
}

static int dsi_set_config(struct omap_dss_device *dssdev,
		const struct drm_display_mode *mode)
{
	struct dsi_data *dsi = to_dsi_data(dssdev);
	struct dsi_clk_calc_ctx ctx;
	int r;

	mutex_lock(&dsi->lock);

=======

	r = dsi_lp_clock_calc(ctx->dsi_cinfo.clkout[HSDIV_DSI],
		cfg.lp_clk_min, cfg.lp_clk_max, &ctx->lp_cinfo);
	if (r)
		return r;

	return 0;
}

static int dsi_set_config(struct omap_dss_device *dssdev,
		const struct drm_display_mode *mode)
{
	struct dsi_data *dsi = to_dsi_data(dssdev);
	struct dsi_clk_calc_ctx ctx;
	int r;

	mutex_lock(&dsi->lock);

>>>>>>> 7aef27f0
	r = __dsi_calc_config(dsi, mode, &ctx);
	if (r) {
		DSSERR("failed to find suitable DSI clock settings\n");
		goto err;
	}

	dsi->user_lp_cinfo = ctx.lp_cinfo;
	dsi->user_dsi_cinfo = ctx.dsi_cinfo;
	dsi->user_dispc_cinfo = ctx.dispc_cinfo;

	dsi->vm = ctx.vm;

	/*
	 * override interlace, logic level and edge related parameters in
	 * videomode with default values
	 */
	dsi->vm.flags &= ~DISPLAY_FLAGS_INTERLACED;
	dsi->vm.flags &= ~DISPLAY_FLAGS_HSYNC_LOW;
	dsi->vm.flags |= DISPLAY_FLAGS_HSYNC_HIGH;
	dsi->vm.flags &= ~DISPLAY_FLAGS_VSYNC_LOW;
	dsi->vm.flags |= DISPLAY_FLAGS_VSYNC_HIGH;
	/*
	 * HACK: These flags should be handled through the omap_dss_device bus
	 * flags, but this will only be possible when the DSI encoder will be
	 * converted to the omapdrm-managed encoder model.
	 */
	dsi->vm.flags &= ~DISPLAY_FLAGS_PIXDATA_NEGEDGE;
	dsi->vm.flags |= DISPLAY_FLAGS_PIXDATA_POSEDGE;
	dsi->vm.flags &= ~DISPLAY_FLAGS_DE_LOW;
	dsi->vm.flags |= DISPLAY_FLAGS_DE_HIGH;
	dsi->vm.flags &= ~DISPLAY_FLAGS_SYNC_POSEDGE;
	dsi->vm.flags |= DISPLAY_FLAGS_SYNC_NEGEDGE;

	dss_mgr_set_timings(&dsi->output, &dsi->vm);

	dsi->vm_timings = ctx.dsi_vm;

	mutex_unlock(&dsi->lock);

	return 0;
err:
	mutex_unlock(&dsi->lock);

	return r;
}

/*
 * Return a hardcoded dispc channel for the DSI output. This should work for
 * current use cases, but this can be later expanded to either resolve
 * the channel in some more dynamic manner, or get the channel as a user
 * parameter.
 */
static enum omap_channel dsi_get_dispc_channel(struct dsi_data *dsi)
{
	switch (dsi->data->model) {
	case DSI_MODEL_OMAP3:
		return OMAP_DSS_CHANNEL_LCD;

	case DSI_MODEL_OMAP4:
		switch (dsi->module_id) {
		case 0:
			return OMAP_DSS_CHANNEL_LCD;
		case 1:
			return OMAP_DSS_CHANNEL_LCD2;
		default:
			DSSWARN("unsupported module id\n");
			return OMAP_DSS_CHANNEL_LCD;
		}

	case DSI_MODEL_OMAP5:
		switch (dsi->module_id) {
		case 0:
			return OMAP_DSS_CHANNEL_LCD;
		case 1:
			return OMAP_DSS_CHANNEL_LCD3;
		default:
			DSSWARN("unsupported module id\n");
			return OMAP_DSS_CHANNEL_LCD;
		}

	default:
		DSSWARN("unsupported DSS version\n");
		return OMAP_DSS_CHANNEL_LCD;
	}
}

static ssize_t _omap_dsi_host_transfer(struct dsi_data *dsi, int vc,
				       const struct mipi_dsi_msg *msg)
{
	struct omap_dss_device *dssdev = &dsi->output;
	int r;

	dsi_vc_enable_hs(dssdev, vc, !(msg->flags & MIPI_DSI_MSG_USE_LPM));

	switch (msg->type) {
	case MIPI_DSI_GENERIC_SHORT_WRITE_0_PARAM:
	case MIPI_DSI_GENERIC_SHORT_WRITE_1_PARAM:
	case MIPI_DSI_GENERIC_SHORT_WRITE_2_PARAM:
	case MIPI_DSI_GENERIC_LONG_WRITE:
	case MIPI_DSI_DCS_SHORT_WRITE:
	case MIPI_DSI_DCS_SHORT_WRITE_PARAM:
	case MIPI_DSI_DCS_LONG_WRITE:
	case MIPI_DSI_SET_MAXIMUM_RETURN_PACKET_SIZE:
	case MIPI_DSI_NULL_PACKET:
		r = dsi_vc_write_common(dssdev, vc, msg);
		break;
	case MIPI_DSI_GENERIC_READ_REQUEST_0_PARAM:
	case MIPI_DSI_GENERIC_READ_REQUEST_1_PARAM:
	case MIPI_DSI_GENERIC_READ_REQUEST_2_PARAM:
		r = dsi_vc_generic_read(dssdev, vc, msg);
		break;
	case MIPI_DSI_DCS_READ:
		r = dsi_vc_dcs_read(dssdev, vc, msg);
		break;
	default:
		r = -EINVAL;
		break;
	}

	if (r < 0)
		return r;

	if (msg->type == MIPI_DSI_DCS_SHORT_WRITE ||
	    msg->type == MIPI_DSI_DCS_SHORT_WRITE_PARAM) {
		u8 cmd = ((u8 *)msg->tx_buf)[0];

		if (cmd == MIPI_DCS_SET_TEAR_OFF)
			dsi_enable_te(dsi, false);
		else if (cmd == MIPI_DCS_SET_TEAR_ON)
			dsi_enable_te(dsi, true);
	}

	return 0;
}

static ssize_t omap_dsi_host_transfer(struct mipi_dsi_host *host,
				      const struct mipi_dsi_msg *msg)
{
	struct dsi_data *dsi = host_to_omap(host);
	int r;
	int vc = VC_CMD;

	dsi_bus_lock(dsi);

	if (!dsi->iface_enabled) {
		dsi_enable(dsi);
		schedule_delayed_work(&dsi->dsi_disable_work, msecs_to_jiffies(2000));
	}

	r = _omap_dsi_host_transfer(dsi, vc, msg);

	dsi_bus_unlock(dsi);

	return r;
}

static int dsi_get_clocks(struct dsi_data *dsi)
{
	struct clk *clk;

	clk = devm_clk_get(dsi->dev, "fck");
	if (IS_ERR(clk)) {
		DSSERR("can't get fck\n");
		return PTR_ERR(clk);
	}

	dsi->dss_clk = clk;

	return 0;
}

static const struct omapdss_dsi_ops dsi_ops = {
	.update = dsi_update_all,
	.is_video_mode = dsi_is_video_mode,
};

static irqreturn_t omap_dsi_te_irq_handler(int irq, void *dev_id)
{
	struct dsi_data *dsi = (struct dsi_data *)dev_id;
	int old;

	old = atomic_cmpxchg(&dsi->do_ext_te_update, 1, 0);
	if (old) {
		cancel_delayed_work(&dsi->te_timeout_work);
		_dsi_update(dsi);
	}

	return IRQ_HANDLED;
}

static void omap_dsi_te_timeout_work_callback(struct work_struct *work)
{
	struct dsi_data *dsi =
		container_of(work, struct dsi_data, te_timeout_work.work);
	int old;

	old = atomic_cmpxchg(&dsi->do_ext_te_update, 1, 0);
	if (old) {
		dev_err(dsi->dev, "TE not received for 250ms!\n");
		_dsi_update(dsi);
	}
}

static int omap_dsi_register_te_irq(struct dsi_data *dsi,
				    struct mipi_dsi_device *client)
{
	int err;
	int te_irq;

	dsi->te_gpio = gpiod_get(&client->dev, "te-gpios", GPIOD_IN);
	if (IS_ERR(dsi->te_gpio)) {
		err = PTR_ERR(dsi->te_gpio);

		if (err == -ENOENT) {
			dsi->te_gpio = NULL;
			return 0;
		}
<<<<<<< HEAD

		dev_err(dsi->dev, "Could not get TE gpio: %d\n", err);
		return err;
	}

	te_irq = gpiod_to_irq(dsi->te_gpio);
	if (te_irq < 0) {
		gpiod_put(dsi->te_gpio);
		dsi->te_gpio = NULL;
		return -EINVAL;
	}

	dsi->te_irq = te_irq;

	irq_set_status_flags(te_irq, IRQ_NOAUTOEN);

	err = request_threaded_irq(te_irq, NULL, omap_dsi_te_irq_handler,
				   IRQF_TRIGGER_RISING, "TE", dsi);
	if (err) {
		dev_err(dsi->dev, "request irq failed with %d\n", err);
		gpiod_put(dsi->te_gpio);
		dsi->te_gpio = NULL;
		return err;
	}

	INIT_DEFERRABLE_WORK(&dsi->te_timeout_work,
			     omap_dsi_te_timeout_work_callback);

	dev_dbg(dsi->dev, "Using GPIO TE\n");

	return 0;
}

static void omap_dsi_unregister_te_irq(struct dsi_data *dsi)
{
	if (dsi->te_gpio) {
		free_irq(dsi->te_irq, dsi);
		cancel_delayed_work(&dsi->te_timeout_work);
		gpiod_put(dsi->te_gpio);
		dsi->te_gpio = NULL;
	}
}

static int omap_dsi_host_attach(struct mipi_dsi_host *host,
				struct mipi_dsi_device *client)
{
	struct dsi_data *dsi = host_to_omap(host);
	int r;

	if (dsi->dsidev) {
		DSSERR("dsi client already attached\n");
		return -EBUSY;
	}

	if (mipi_dsi_pixel_format_to_bpp(client->format) < 0) {
		DSSERR("invalid pixel format\n");
		return -EINVAL;
	}

	atomic_set(&dsi->do_ext_te_update, 0);

=======

		dev_err(dsi->dev, "Could not get TE gpio: %d\n", err);
		return err;
	}

	te_irq = gpiod_to_irq(dsi->te_gpio);
	if (te_irq < 0) {
		gpiod_put(dsi->te_gpio);
		dsi->te_gpio = NULL;
		return -EINVAL;
	}

	dsi->te_irq = te_irq;

	irq_set_status_flags(te_irq, IRQ_NOAUTOEN);

	err = request_threaded_irq(te_irq, NULL, omap_dsi_te_irq_handler,
				   IRQF_TRIGGER_RISING, "TE", dsi);
	if (err) {
		dev_err(dsi->dev, "request irq failed with %d\n", err);
		gpiod_put(dsi->te_gpio);
		dsi->te_gpio = NULL;
		return err;
	}

	INIT_DEFERRABLE_WORK(&dsi->te_timeout_work,
			     omap_dsi_te_timeout_work_callback);

	dev_dbg(dsi->dev, "Using GPIO TE\n");

	return 0;
}

static void omap_dsi_unregister_te_irq(struct dsi_data *dsi)
{
	if (dsi->te_gpio) {
		free_irq(dsi->te_irq, dsi);
		cancel_delayed_work(&dsi->te_timeout_work);
		gpiod_put(dsi->te_gpio);
		dsi->te_gpio = NULL;
	}
}

static int omap_dsi_host_attach(struct mipi_dsi_host *host,
				struct mipi_dsi_device *client)
{
	struct dsi_data *dsi = host_to_omap(host);
	int r;

	if (dsi->dsidev) {
		DSSERR("dsi client already attached\n");
		return -EBUSY;
	}

	if (mipi_dsi_pixel_format_to_bpp(client->format) < 0) {
		DSSERR("invalid pixel format\n");
		return -EINVAL;
	}

	atomic_set(&dsi->do_ext_te_update, 0);

>>>>>>> 7aef27f0
	if (client->mode_flags & MIPI_DSI_MODE_VIDEO) {
		dsi->mode = OMAP_DSS_DSI_VIDEO_MODE;
	} else {
		r = omap_dsi_register_te_irq(dsi, client);
		if (r)
			return r;

		dsi->mode = OMAP_DSS_DSI_CMD_MODE;
	}

	dsi->dsidev = client;
	dsi->pix_fmt = client->format;

	dsi->config.hs_clk_min = 150000000; // TODO: get from client?
	dsi->config.hs_clk_max = client->hs_rate;
	dsi->config.lp_clk_min = 7000000; // TODO: get from client?
	dsi->config.lp_clk_max = client->lp_rate;

	if (client->mode_flags & MIPI_DSI_MODE_VIDEO_BURST)
		dsi->config.trans_mode = OMAP_DSS_DSI_BURST_MODE;
	else if (client->mode_flags & MIPI_DSI_MODE_VIDEO_SYNC_PULSE)
		dsi->config.trans_mode = OMAP_DSS_DSI_PULSE_MODE;
	else
		dsi->config.trans_mode = OMAP_DSS_DSI_EVENT_MODE;

	return 0;
}

static int omap_dsi_host_detach(struct mipi_dsi_host *host,
				struct mipi_dsi_device *client)
{
	struct dsi_data *dsi = host_to_omap(host);

	if (WARN_ON(dsi->dsidev != client))
		return -EINVAL;

	cancel_delayed_work_sync(&dsi->dsi_disable_work);

	dsi_bus_lock(dsi);

	if (dsi->iface_enabled)
		dsi_disable(dsi);

	dsi_bus_unlock(dsi);

	omap_dsi_unregister_te_irq(dsi);
	dsi->dsidev = NULL;
	return 0;
}

static const struct mipi_dsi_host_ops omap_dsi_host_ops = {
	.attach = omap_dsi_host_attach,
	.detach = omap_dsi_host_detach,
	.transfer = omap_dsi_host_transfer,
};

/* -----------------------------------------------------------------------------
 * PLL
 */

static const struct dss_pll_ops dsi_pll_ops = {
	.enable = dsi_pll_enable,
	.disable = dsi_pll_disable,
	.set_config = dss_pll_write_config_type_a,
};

static const struct dss_pll_hw dss_omap3_dsi_pll_hw = {
	.type = DSS_PLL_TYPE_A,

	.n_max = (1 << 7) - 1,
	.m_max = (1 << 11) - 1,
	.mX_max = (1 << 4) - 1,
	.fint_min = 750000,
	.fint_max = 2100000,
	.clkdco_low = 1000000000,
	.clkdco_max = 1800000000,

	.n_msb = 7,
	.n_lsb = 1,
	.m_msb = 18,
	.m_lsb = 8,

	.mX_msb[0] = 22,
	.mX_lsb[0] = 19,
	.mX_msb[1] = 26,
	.mX_lsb[1] = 23,

	.has_stopmode = true,
	.has_freqsel = true,
	.has_selfreqdco = false,
	.has_refsel = false,
};

static const struct dss_pll_hw dss_omap4_dsi_pll_hw = {
	.type = DSS_PLL_TYPE_A,

	.n_max = (1 << 8) - 1,
	.m_max = (1 << 12) - 1,
	.mX_max = (1 << 5) - 1,
	.fint_min = 500000,
	.fint_max = 2500000,
	.clkdco_low = 1000000000,
	.clkdco_max = 1800000000,

	.n_msb = 8,
	.n_lsb = 1,
	.m_msb = 20,
	.m_lsb = 9,

	.mX_msb[0] = 25,
	.mX_lsb[0] = 21,
	.mX_msb[1] = 30,
	.mX_lsb[1] = 26,

	.has_stopmode = true,
	.has_freqsel = false,
	.has_selfreqdco = false,
	.has_refsel = false,
};

static const struct dss_pll_hw dss_omap5_dsi_pll_hw = {
	.type = DSS_PLL_TYPE_A,

	.n_max = (1 << 8) - 1,
	.m_max = (1 << 12) - 1,
	.mX_max = (1 << 5) - 1,
	.fint_min = 150000,
	.fint_max = 52000000,
	.clkdco_low = 1000000000,
	.clkdco_max = 1800000000,

	.n_msb = 8,
	.n_lsb = 1,
	.m_msb = 20,
	.m_lsb = 9,

	.mX_msb[0] = 25,
	.mX_lsb[0] = 21,
	.mX_msb[1] = 30,
	.mX_lsb[1] = 26,

	.has_stopmode = true,
	.has_freqsel = false,
	.has_selfreqdco = true,
	.has_refsel = true,
};

static int dsi_init_pll_data(struct dss_device *dss, struct dsi_data *dsi)
{
	struct dss_pll *pll = &dsi->pll;
	struct clk *clk;
	int r;

	clk = devm_clk_get(dsi->dev, "sys_clk");
	if (IS_ERR(clk)) {
		DSSERR("can't get sys_clk\n");
		return PTR_ERR(clk);
	}

	pll->name = dsi->module_id == 0 ? "dsi0" : "dsi1";
	pll->id = dsi->module_id == 0 ? DSS_PLL_DSI1 : DSS_PLL_DSI2;
	pll->clkin = clk;
	pll->base = dsi->pll_base;
	pll->hw = dsi->data->pll_hw;
	pll->ops = &dsi_pll_ops;

	r = dss_pll_register(dss, pll);
	if (r)
		return r;

	return 0;
}

/* -----------------------------------------------------------------------------
 * Component Bind & Unbind
 */

static int dsi_bind(struct device *dev, struct device *master, void *data)
{
	struct dss_device *dss = dss_get_device(master);
	struct dsi_data *dsi = dev_get_drvdata(dev);
	char name[10];
	u32 rev;
	int r;

	dsi->dss = dss;

	dsi_init_pll_data(dss, dsi);

	r = dsi_runtime_get(dsi);
	if (r)
		return r;

	rev = dsi_read_reg(dsi, DSI_REVISION);
	dev_dbg(dev, "OMAP DSI rev %d.%d\n",
	       FLD_GET(rev, 7, 4), FLD_GET(rev, 3, 0));

	dsi->line_buffer_size = dsi_get_line_buf_size(dsi);

	dsi_runtime_put(dsi);

	snprintf(name, sizeof(name), "dsi%u_regs", dsi->module_id + 1);
	dsi->debugfs.regs = dss_debugfs_create_file(dss, name,
						    dsi_dump_dsi_regs, dsi);
#ifdef CONFIG_OMAP2_DSS_COLLECT_IRQ_STATS
	snprintf(name, sizeof(name), "dsi%u_irqs", dsi->module_id + 1);
	dsi->debugfs.irqs = dss_debugfs_create_file(dss, name,
						    dsi_dump_dsi_irqs, dsi);
#endif
	snprintf(name, sizeof(name), "dsi%u_clks", dsi->module_id + 1);
	dsi->debugfs.clks = dss_debugfs_create_file(dss, name,
						    dsi_dump_dsi_clocks, dsi);

	return 0;
}

static void dsi_unbind(struct device *dev, struct device *master, void *data)
{
	struct dsi_data *dsi = dev_get_drvdata(dev);

	dss_debugfs_remove_file(dsi->debugfs.clks);
	dss_debugfs_remove_file(dsi->debugfs.irqs);
	dss_debugfs_remove_file(dsi->debugfs.regs);

	WARN_ON(dsi->scp_clk_refcount > 0);

	dss_pll_unregister(&dsi->pll);
}

static const struct component_ops dsi_component_ops = {
	.bind	= dsi_bind,
	.unbind	= dsi_unbind,
};

/* -----------------------------------------------------------------------------
 * DRM Bridge Operations
 */

static int dsi_bridge_attach(struct drm_bridge *bridge,
			     enum drm_bridge_attach_flags flags)
{
	struct dsi_data *dsi = drm_bridge_to_dsi(bridge);

	if (!(flags & DRM_BRIDGE_ATTACH_NO_CONNECTOR))
		return -EINVAL;

	return drm_bridge_attach(bridge->encoder, dsi->output.next_bridge,
				 bridge, flags);
}

static enum drm_mode_status
dsi_bridge_mode_valid(struct drm_bridge *bridge,
		      const struct drm_display_info *info,
		      const struct drm_display_mode *mode)
{
	struct dsi_data *dsi = drm_bridge_to_dsi(bridge);
	struct dsi_clk_calc_ctx ctx;
	int r;

	mutex_lock(&dsi->lock);
	r = __dsi_calc_config(dsi, mode, &ctx);
	mutex_unlock(&dsi->lock);

	return r ? MODE_CLOCK_RANGE : MODE_OK;
}

static void dsi_bridge_mode_set(struct drm_bridge *bridge,
				const struct drm_display_mode *mode,
				const struct drm_display_mode *adjusted_mode)
{
	struct dsi_data *dsi = drm_bridge_to_dsi(bridge);

	dsi_set_config(&dsi->output, adjusted_mode);
}

static void dsi_bridge_enable(struct drm_bridge *bridge)
{
	struct dsi_data *dsi = drm_bridge_to_dsi(bridge);
	struct omap_dss_device *dssdev = &dsi->output;

	cancel_delayed_work_sync(&dsi->dsi_disable_work);

	dsi_bus_lock(dsi);

	if (!dsi->iface_enabled)
		dsi_enable(dsi);

	dsi_enable_video_output(dssdev, VC_VIDEO);

	dsi->video_enabled = true;

	dsi_bus_unlock(dsi);
}

static void dsi_bridge_disable(struct drm_bridge *bridge)
{
	struct dsi_data *dsi = drm_bridge_to_dsi(bridge);
	struct omap_dss_device *dssdev = &dsi->output;

	cancel_delayed_work_sync(&dsi->dsi_disable_work);

	dsi_bus_lock(dsi);

	dsi->video_enabled = false;

	dsi_disable_video_output(dssdev, VC_VIDEO);

	dsi_disable(dsi);

	dsi_bus_unlock(dsi);
}

static const struct drm_bridge_funcs dsi_bridge_funcs = {
	.attach = dsi_bridge_attach,
	.mode_valid = dsi_bridge_mode_valid,
	.mode_set = dsi_bridge_mode_set,
	.enable = dsi_bridge_enable,
	.disable = dsi_bridge_disable,
};

static void dsi_bridge_init(struct dsi_data *dsi)
{
	dsi->bridge.funcs = &dsi_bridge_funcs;
	dsi->bridge.of_node = dsi->host.dev->of_node;
	dsi->bridge.type = DRM_MODE_CONNECTOR_DSI;

	drm_bridge_add(&dsi->bridge);
}

static void dsi_bridge_cleanup(struct dsi_data *dsi)
{
	drm_bridge_remove(&dsi->bridge);
}

/* -----------------------------------------------------------------------------
 * Probe & Remove, Suspend & Resume
 */

static int dsi_init_output(struct dsi_data *dsi)
{
	struct omap_dss_device *out = &dsi->output;
	int r;

	dsi_bridge_init(dsi);

	out->dev = dsi->dev;
	out->id = dsi->module_id == 0 ?
			OMAP_DSS_OUTPUT_DSI1 : OMAP_DSS_OUTPUT_DSI2;

	out->type = OMAP_DISPLAY_TYPE_DSI;
	out->name = dsi->module_id == 0 ? "dsi.0" : "dsi.1";
	out->dispc_channel = dsi_get_dispc_channel(dsi);
	out->dsi_ops = &dsi_ops;
	out->of_port = 0;
	out->bus_flags = DRM_BUS_FLAG_PIXDATA_DRIVE_POSEDGE
		       | DRM_BUS_FLAG_DE_HIGH
		       | DRM_BUS_FLAG_SYNC_DRIVE_NEGEDGE;

	r = omapdss_device_init_output(out, &dsi->bridge);
	if (r < 0) {
		dsi_bridge_cleanup(dsi);
		return r;
	}

	omapdss_device_register(out);

	return 0;
}

static void dsi_uninit_output(struct dsi_data *dsi)
{
	struct omap_dss_device *out = &dsi->output;

	omapdss_device_unregister(out);
	omapdss_device_cleanup_output(out);
	dsi_bridge_cleanup(dsi);
}

static int dsi_probe_of(struct dsi_data *dsi)
{
	struct device_node *node = dsi->dev->of_node;
	struct property *prop;
	u32 lane_arr[10];
	int len, num_pins;
	int r;
	struct device_node *ep;

	ep = of_graph_get_endpoint_by_regs(node, 0, 0);
	if (!ep)
		return 0;

	prop = of_find_property(ep, "lanes", &len);
	if (prop == NULL) {
		dev_err(dsi->dev, "failed to find lane data\n");
		r = -EINVAL;
		goto err;
	}

	num_pins = len / sizeof(u32);

	if (num_pins < 4 || num_pins % 2 != 0 ||
		num_pins > dsi->num_lanes_supported * 2) {
		dev_err(dsi->dev, "bad number of lanes\n");
		r = -EINVAL;
		goto err;
	}

	r = of_property_read_u32_array(ep, "lanes", lane_arr, num_pins);
	if (r) {
		dev_err(dsi->dev, "failed to read lane data\n");
		goto err;
	}

	r = dsi_configure_pins(dsi, num_pins, lane_arr);
	if (r) {
		dev_err(dsi->dev, "failed to configure pins");
		goto err;
	}

	of_node_put(ep);

	return 0;

err:
	of_node_put(ep);
	return r;
}

static const struct dsi_of_data dsi_of_data_omap34xx = {
	.model = DSI_MODEL_OMAP3,
	.pll_hw = &dss_omap3_dsi_pll_hw,
	.modules = (const struct dsi_module_id_data[]) {
		{ .address = 0x4804fc00, .id = 0, },
		{ },
	},
	.max_fck_freq = 173000000,
	.max_pll_lpdiv = (1 << 13) - 1,
	.quirks = DSI_QUIRK_REVERSE_TXCLKESC,
};

static const struct dsi_of_data dsi_of_data_omap36xx = {
	.model = DSI_MODEL_OMAP3,
	.pll_hw = &dss_omap3_dsi_pll_hw,
	.modules = (const struct dsi_module_id_data[]) {
		{ .address = 0x4804fc00, .id = 0, },
		{ },
	},
	.max_fck_freq = 173000000,
	.max_pll_lpdiv = (1 << 13) - 1,
	.quirks = DSI_QUIRK_PLL_PWR_BUG,
};

static const struct dsi_of_data dsi_of_data_omap4 = {
	.model = DSI_MODEL_OMAP4,
	.pll_hw = &dss_omap4_dsi_pll_hw,
	.modules = (const struct dsi_module_id_data[]) {
		{ .address = 0x58004000, .id = 0, },
		{ .address = 0x58005000, .id = 1, },
		{ },
	},
	.max_fck_freq = 170000000,
	.max_pll_lpdiv = (1 << 13) - 1,
	.quirks = DSI_QUIRK_DCS_CMD_CONFIG_VC | DSI_QUIRK_VC_OCP_WIDTH
		| DSI_QUIRK_GNQ,
};

static const struct dsi_of_data dsi_of_data_omap5 = {
	.model = DSI_MODEL_OMAP5,
	.pll_hw = &dss_omap5_dsi_pll_hw,
	.modules = (const struct dsi_module_id_data[]) {
		{ .address = 0x58004000, .id = 0, },
		{ .address = 0x58009000, .id = 1, },
		{ },
	},
	.max_fck_freq = 209250000,
	.max_pll_lpdiv = (1 << 13) - 1,
	.quirks = DSI_QUIRK_DCS_CMD_CONFIG_VC | DSI_QUIRK_VC_OCP_WIDTH
		| DSI_QUIRK_GNQ | DSI_QUIRK_PHY_DCC,
};

static const struct of_device_id dsi_of_match[] = {
	{ .compatible = "ti,omap3-dsi", .data = &dsi_of_data_omap36xx, },
	{ .compatible = "ti,omap4-dsi", .data = &dsi_of_data_omap4, },
	{ .compatible = "ti,omap5-dsi", .data = &dsi_of_data_omap5, },
	{},
};

static const struct soc_device_attribute dsi_soc_devices[] = {
	{ .machine = "OMAP3[45]*",	.data = &dsi_of_data_omap34xx },
	{ .machine = "AM35*",		.data = &dsi_of_data_omap34xx },
	{ /* sentinel */ }
};

static void omap_dsi_disable_work_callback(struct work_struct *work)
{
	struct dsi_data *dsi = container_of(work, struct dsi_data, dsi_disable_work.work);

	dsi_bus_lock(dsi);

	if (dsi->iface_enabled && !dsi->video_enabled)
		dsi_disable(dsi);

	dsi_bus_unlock(dsi);
}

static int dsi_probe(struct platform_device *pdev)
{
	const struct soc_device_attribute *soc;
	const struct dsi_module_id_data *d;
	struct device *dev = &pdev->dev;
	struct dsi_data *dsi;
	struct resource *dsi_mem;
	struct resource *res;
	unsigned int i;
	int r;

	dsi = devm_kzalloc(dev, sizeof(*dsi), GFP_KERNEL);
	if (!dsi)
		return -ENOMEM;

	dsi->dev = dev;
	dev_set_drvdata(dev, dsi);

	spin_lock_init(&dsi->irq_lock);
	spin_lock_init(&dsi->errors_lock);
	dsi->errors = 0;

#ifdef CONFIG_OMAP2_DSS_COLLECT_IRQ_STATS
	spin_lock_init(&dsi->irq_stats_lock);
	dsi->irq_stats.last_reset = jiffies;
#endif

	mutex_init(&dsi->lock);
	sema_init(&dsi->bus_lock, 1);

	INIT_DEFERRABLE_WORK(&dsi->framedone_timeout_work,
			     dsi_framedone_timeout_work_callback);

	INIT_DEFERRABLE_WORK(&dsi->dsi_disable_work, omap_dsi_disable_work_callback);

#ifdef DSI_CATCH_MISSING_TE
	timer_setup(&dsi->te_timer, dsi_te_timeout, 0);
#endif

	dsi_mem = platform_get_resource_byname(pdev, IORESOURCE_MEM, "proto");
	dsi->proto_base = devm_ioremap_resource(dev, dsi_mem);
	if (IS_ERR(dsi->proto_base))
		return PTR_ERR(dsi->proto_base);

	res = platform_get_resource_byname(pdev, IORESOURCE_MEM, "phy");
	dsi->phy_base = devm_ioremap_resource(dev, res);
	if (IS_ERR(dsi->phy_base))
		return PTR_ERR(dsi->phy_base);

	res = platform_get_resource_byname(pdev, IORESOURCE_MEM, "pll");
	dsi->pll_base = devm_ioremap_resource(dev, res);
	if (IS_ERR(dsi->pll_base))
		return PTR_ERR(dsi->pll_base);

	dsi->irq = platform_get_irq(pdev, 0);
	if (dsi->irq < 0) {
		DSSERR("platform_get_irq failed\n");
		return -ENODEV;
	}

	r = devm_request_irq(dev, dsi->irq, omap_dsi_irq_handler,
			     IRQF_SHARED, dev_name(dev), dsi);
	if (r < 0) {
		DSSERR("request_irq failed\n");
		return r;
	}

	dsi->vdds_dsi_reg = devm_regulator_get(dev, "vdd");
	if (IS_ERR(dsi->vdds_dsi_reg)) {
		if (PTR_ERR(dsi->vdds_dsi_reg) != -EPROBE_DEFER)
			DSSERR("can't get DSI VDD regulator\n");
		return PTR_ERR(dsi->vdds_dsi_reg);
	}

	soc = soc_device_match(dsi_soc_devices);
	if (soc)
		dsi->data = soc->data;
	else
		dsi->data = of_match_node(dsi_of_match, dev->of_node)->data;

	d = dsi->data->modules;
	while (d->address != 0 && d->address != dsi_mem->start)
		d++;

	if (d->address == 0) {
		DSSERR("unsupported DSI module\n");
		return -ENODEV;
	}

	dsi->module_id = d->id;

	if (dsi->data->model == DSI_MODEL_OMAP4 ||
	    dsi->data->model == DSI_MODEL_OMAP5) {
		struct device_node *np;

		/*
		 * The OMAP4/5 display DT bindings don't reference the padconf
		 * syscon. Our only option to retrieve it is to find it by name.
		 */
		np = of_find_node_by_name(NULL,
			dsi->data->model == DSI_MODEL_OMAP4 ?
			"omap4_padconf_global" : "omap5_padconf_global");
		if (!np)
			return -ENODEV;

		dsi->syscon = syscon_node_to_regmap(np);
		of_node_put(np);
	}

	/* DSI VCs initialization */
	for (i = 0; i < ARRAY_SIZE(dsi->vc); i++)
		dsi->vc[i].source = DSI_VC_SOURCE_L4;

	r = dsi_get_clocks(dsi);
	if (r)
		return r;

	pm_runtime_enable(dev);

	/* DSI on OMAP3 doesn't have register DSI_GNQ, set number
	 * of data to 3 by default */
	if (dsi->data->quirks & DSI_QUIRK_GNQ) {
		dsi_runtime_get(dsi);
		/* NB_DATA_LANES */
		dsi->num_lanes_supported = 1 + REG_GET(dsi, DSI_GNQ, 11, 9);
		dsi_runtime_put(dsi);
	} else {
		dsi->num_lanes_supported = 3;
	}

	dsi->host.ops = &omap_dsi_host_ops;
	dsi->host.dev = &pdev->dev;

	r = dsi_probe_of(dsi);
	if (r) {
		DSSERR("Invalid DSI DT data\n");
		goto err_pm_disable;
	}

	r = mipi_dsi_host_register(&dsi->host);
	if (r < 0) {
		dev_err(&pdev->dev, "failed to register DSI host: %d\n", r);
		goto err_pm_disable;
	}

	r = dsi_init_output(dsi);
	if (r)
		goto err_dsi_host_unregister;

	r = component_add(&pdev->dev, &dsi_component_ops);
	if (r)
		goto err_uninit_output;

	return 0;

err_uninit_output:
	dsi_uninit_output(dsi);
err_dsi_host_unregister:
	mipi_dsi_host_unregister(&dsi->host);
err_pm_disable:
	pm_runtime_disable(dev);
	return r;
}

static int dsi_remove(struct platform_device *pdev)
{
	struct dsi_data *dsi = platform_get_drvdata(pdev);

	component_del(&pdev->dev, &dsi_component_ops);

	dsi_uninit_output(dsi);

	mipi_dsi_host_unregister(&dsi->host);

	pm_runtime_disable(&pdev->dev);

	if (dsi->vdds_dsi_reg != NULL && dsi->vdds_dsi_enabled) {
		regulator_disable(dsi->vdds_dsi_reg);
		dsi->vdds_dsi_enabled = false;
	}

	return 0;
}

static int dsi_runtime_suspend(struct device *dev)
{
	struct dsi_data *dsi = dev_get_drvdata(dev);

	dsi->is_enabled = false;
	/* ensure the irq handler sees the is_enabled value */
	smp_wmb();
	/* wait for current handler to finish before turning the DSI off */
	synchronize_irq(dsi->irq);

	return 0;
}

static int dsi_runtime_resume(struct device *dev)
{
	struct dsi_data *dsi = dev_get_drvdata(dev);

	dsi->is_enabled = true;
	/* ensure the irq handler sees the is_enabled value */
	smp_wmb();

	return 0;
}

static const struct dev_pm_ops dsi_pm_ops = {
	.runtime_suspend = dsi_runtime_suspend,
	.runtime_resume = dsi_runtime_resume,
	SET_LATE_SYSTEM_SLEEP_PM_OPS(pm_runtime_force_suspend, pm_runtime_force_resume)
};

struct platform_driver omap_dsihw_driver = {
	.probe		= dsi_probe,
	.remove		= dsi_remove,
	.driver         = {
		.name   = "omapdss_dsi",
		.pm	= &dsi_pm_ops,
		.of_match_table = dsi_of_match,
		.suppress_bind_attrs = true,
	},
};<|MERGE_RESOLUTION|>--- conflicted
+++ resolved
@@ -2149,20 +2149,12 @@
 			     const struct mipi_dsi_msg *msg)
 {
 	struct mipi_dsi_packet pkt;
-<<<<<<< HEAD
-	u32 r;
-
-	r = mipi_dsi_create_packet(&pkt, msg);
-	if (r < 0)
-		return r;
-=======
 	int ret;
 	u32 r;
 
 	ret = mipi_dsi_create_packet(&pkt, msg);
 	if (ret < 0)
 		return ret;
->>>>>>> 7aef27f0
 
 	WARN_ON(!dsi_bus_is_locked(dsi));
 
@@ -2189,7 +2181,6 @@
 		.channel = channel,
 		.type = MIPI_DSI_NULL_PACKET,
 	};
-<<<<<<< HEAD
 
 	return dsi_vc_send_long(dsi, vc, &msg);
 }
@@ -2245,63 +2236,6 @@
 		goto err;
 	}
 
-=======
-
-	return dsi_vc_send_long(dsi, vc, &msg);
-}
-
-static int dsi_vc_write_common(struct omap_dss_device *dssdev, int vc,
-			       const struct mipi_dsi_msg *msg)
-{
-	struct dsi_data *dsi = to_dsi_data(dssdev);
-	int r;
-
-	if (mipi_dsi_packet_format_is_short(msg->type))
-		r = dsi_vc_send_short(dsi, vc, msg);
-	else
-		r = dsi_vc_send_long(dsi, vc, msg);
-
-	if (r < 0)
-		return r;
-
-	/*
-	 * TODO: we do not always have to do the BTA sync, for example
-	 * we can improve performance by setting the update window
-	 * information without sending BTA sync between the commands.
-	 * In that case we can return early.
-	 */
-
-	r = dsi_vc_send_bta_sync(dssdev, vc);
-	if (r) {
-		DSSERR("bta sync failed\n");
-		return r;
-	}
-
-	/* RX_FIFO_NOT_EMPTY */
-	if (REG_GET(dsi, DSI_VC_CTRL(vc), 20, 20)) {
-		DSSERR("rx fifo not empty after write, dumping data:\n");
-		dsi_vc_flush_receive_data(dsi, vc);
-		return -EIO;
-	}
-
-	return 0;
-}
-
-static int dsi_vc_read_rx_fifo(struct dsi_data *dsi, int vc, u8 *buf,
-			       int buflen, enum dss_dsi_content_type type)
-{
-	u32 val;
-	u8 dt;
-	int r;
-
-	/* RX_FIFO_NOT_EMPTY */
-	if (REG_GET(dsi, DSI_VC_CTRL(vc), 20, 20) == 0) {
-		DSSERR("RX fifo empty when trying to read.\n");
-		r = -EIO;
-		goto err;
-	}
-
->>>>>>> 7aef27f0
 	val = dsi_read_reg(dsi, DSI_VC_SHORT_PACKET_HEADER(vc));
 	if (dsi->debug_read)
 		DSSDBG("\theader: %08x\n", val);
@@ -3079,7 +3013,6 @@
 
 	/* MODE, 1 = video mode */
 	REG_FLD_MOD(dsi, DSI_VC_CTRL(vc), 1, 4, 4);
-<<<<<<< HEAD
 
 	word_count = DIV_ROUND_UP(dsi->vm.hactive * bpp, 8);
 
@@ -3115,43 +3048,6 @@
 		return;
 	}
 
-=======
-
-	word_count = DIV_ROUND_UP(dsi->vm.hactive * bpp, 8);
-
-	dsi_vc_write_long_header(dsi, vc, dsi->dsidev->channel, data_type,
-			word_count, 0);
-
-	dsi_vc_enable(dsi, vc, true);
-	dsi_if_enable(dsi, true);
-
-	return 0;
-}
-
-static void dsi_disable_video_mode(struct dsi_data *dsi, int vc)
-{
-	dsi_if_enable(dsi, false);
-	dsi_vc_enable(dsi, vc, false);
-
-	/* MODE, 0 = command mode */
-	REG_FLD_MOD(dsi, DSI_VC_CTRL(vc), 0, 4, 4);
-
-	dsi_vc_enable(dsi, vc, true);
-	dsi_if_enable(dsi, true);
-}
-
-static void dsi_enable_video_output(struct omap_dss_device *dssdev, int vc)
-{
-	struct dsi_data *dsi = to_dsi_data(dssdev);
-	int r;
-
-	r = dsi_init_dispc(dsi);
-	if (r) {
-		dev_err(dsi->dev, "failed to init dispc!\n");
-		return;
-	}
-
->>>>>>> 7aef27f0
 	if (dsi->mode == OMAP_DSS_DSI_VIDEO_MODE) {
 		r = dsi_enable_video_mode(dsi, vc);
 		if (r)
@@ -4179,7 +4075,6 @@
 		return -EINVAL;
 
 	dsi_pll_calc_dsi_fck(dsi, &ctx->dsi_cinfo);
-<<<<<<< HEAD
 
 	r = dsi_lp_clock_calc(ctx->dsi_cinfo.clkout[HSDIV_DSI],
 		cfg.lp_clk_min, cfg.lp_clk_max, &ctx->lp_cinfo);
@@ -4198,26 +4093,6 @@
 
 	mutex_lock(&dsi->lock);
 
-=======
-
-	r = dsi_lp_clock_calc(ctx->dsi_cinfo.clkout[HSDIV_DSI],
-		cfg.lp_clk_min, cfg.lp_clk_max, &ctx->lp_cinfo);
-	if (r)
-		return r;
-
-	return 0;
-}
-
-static int dsi_set_config(struct omap_dss_device *dssdev,
-		const struct drm_display_mode *mode)
-{
-	struct dsi_data *dsi = to_dsi_data(dssdev);
-	struct dsi_clk_calc_ctx ctx;
-	int r;
-
-	mutex_lock(&dsi->lock);
-
->>>>>>> 7aef27f0
 	r = __dsi_calc_config(dsi, mode, &ctx);
 	if (r) {
 		DSSERR("failed to find suitable DSI clock settings\n");
@@ -4435,7 +4310,6 @@
 			dsi->te_gpio = NULL;
 			return 0;
 		}
-<<<<<<< HEAD
 
 		dev_err(dsi->dev, "Could not get TE gpio: %d\n", err);
 		return err;
@@ -4497,69 +4371,6 @@
 
 	atomic_set(&dsi->do_ext_te_update, 0);
 
-=======
-
-		dev_err(dsi->dev, "Could not get TE gpio: %d\n", err);
-		return err;
-	}
-
-	te_irq = gpiod_to_irq(dsi->te_gpio);
-	if (te_irq < 0) {
-		gpiod_put(dsi->te_gpio);
-		dsi->te_gpio = NULL;
-		return -EINVAL;
-	}
-
-	dsi->te_irq = te_irq;
-
-	irq_set_status_flags(te_irq, IRQ_NOAUTOEN);
-
-	err = request_threaded_irq(te_irq, NULL, omap_dsi_te_irq_handler,
-				   IRQF_TRIGGER_RISING, "TE", dsi);
-	if (err) {
-		dev_err(dsi->dev, "request irq failed with %d\n", err);
-		gpiod_put(dsi->te_gpio);
-		dsi->te_gpio = NULL;
-		return err;
-	}
-
-	INIT_DEFERRABLE_WORK(&dsi->te_timeout_work,
-			     omap_dsi_te_timeout_work_callback);
-
-	dev_dbg(dsi->dev, "Using GPIO TE\n");
-
-	return 0;
-}
-
-static void omap_dsi_unregister_te_irq(struct dsi_data *dsi)
-{
-	if (dsi->te_gpio) {
-		free_irq(dsi->te_irq, dsi);
-		cancel_delayed_work(&dsi->te_timeout_work);
-		gpiod_put(dsi->te_gpio);
-		dsi->te_gpio = NULL;
-	}
-}
-
-static int omap_dsi_host_attach(struct mipi_dsi_host *host,
-				struct mipi_dsi_device *client)
-{
-	struct dsi_data *dsi = host_to_omap(host);
-	int r;
-
-	if (dsi->dsidev) {
-		DSSERR("dsi client already attached\n");
-		return -EBUSY;
-	}
-
-	if (mipi_dsi_pixel_format_to_bpp(client->format) < 0) {
-		DSSERR("invalid pixel format\n");
-		return -EINVAL;
-	}
-
-	atomic_set(&dsi->do_ext_te_update, 0);
-
->>>>>>> 7aef27f0
 	if (client->mode_flags & MIPI_DSI_MODE_VIDEO) {
 		dsi->mode = OMAP_DSS_DSI_VIDEO_MODE;
 	} else {
