// SPDX-License-Identifier: GPL-2.0
//
// Ingenic JZ47xx KMS driver
//
// Copyright (C) 2019, Paul Cercueil <paul@crapouillou.net>

#include <linux/clk.h>
#include <linux/dma-mapping.h>
#include <linux/module.h>
#include <linux/of_device.h>
#include <linux/platform_device.h>
#include <linux/regmap.h>

#include <drm/drm_atomic.h>
#include <drm/drm_atomic_helper.h>
#include <drm/drm_bridge.h>
#include <drm/drm_crtc.h>
#include <drm/drm_crtc_helper.h>
#include <drm/drm_drv.h>
#include <drm/drm_gem_cma_helper.h>
#include <drm/drm_fb_cma_helper.h>
#include <drm/drm_fb_helper.h>
#include <drm/drm_fourcc.h>
#include <drm/drm_gem_framebuffer_helper.h>
#include <drm/drm_irq.h>
#include <drm/drm_of.h>
#include <drm/drm_panel.h>
#include <drm/drm_plane.h>
#include <drm/drm_plane_helper.h>
#include <drm/drm_probe_helper.h>
#include <drm/drm_vblank.h>

#define JZ_REG_LCD_CFG				0x00
#define JZ_REG_LCD_VSYNC			0x04
#define JZ_REG_LCD_HSYNC			0x08
#define JZ_REG_LCD_VAT				0x0C
#define JZ_REG_LCD_DAH				0x10
#define JZ_REG_LCD_DAV				0x14
#define JZ_REG_LCD_PS				0x18
#define JZ_REG_LCD_CLS				0x1C
#define JZ_REG_LCD_SPL				0x20
#define JZ_REG_LCD_REV				0x24
#define JZ_REG_LCD_CTRL				0x30
#define JZ_REG_LCD_STATE			0x34
#define JZ_REG_LCD_IID				0x38
#define JZ_REG_LCD_DA0				0x40
#define JZ_REG_LCD_SA0				0x44
#define JZ_REG_LCD_FID0				0x48
#define JZ_REG_LCD_CMD0				0x4C
#define JZ_REG_LCD_DA1				0x50
#define JZ_REG_LCD_SA1				0x54
#define JZ_REG_LCD_FID1				0x58
#define JZ_REG_LCD_CMD1				0x5C

#define JZ_LCD_CFG_SLCD				BIT(31)
#define JZ_LCD_CFG_PS_DISABLE			BIT(23)
#define JZ_LCD_CFG_CLS_DISABLE			BIT(22)
#define JZ_LCD_CFG_SPL_DISABLE			BIT(21)
#define JZ_LCD_CFG_REV_DISABLE			BIT(20)
#define JZ_LCD_CFG_HSYNCM			BIT(19)
#define JZ_LCD_CFG_PCLKM			BIT(18)
#define JZ_LCD_CFG_INV				BIT(17)
#define JZ_LCD_CFG_SYNC_DIR			BIT(16)
#define JZ_LCD_CFG_PS_POLARITY			BIT(15)
#define JZ_LCD_CFG_CLS_POLARITY			BIT(14)
#define JZ_LCD_CFG_SPL_POLARITY			BIT(13)
#define JZ_LCD_CFG_REV_POLARITY			BIT(12)
#define JZ_LCD_CFG_HSYNC_ACTIVE_LOW		BIT(11)
#define JZ_LCD_CFG_PCLK_FALLING_EDGE		BIT(10)
#define JZ_LCD_CFG_DE_ACTIVE_LOW		BIT(9)
#define JZ_LCD_CFG_VSYNC_ACTIVE_LOW		BIT(8)
#define JZ_LCD_CFG_18_BIT			BIT(7)
#define JZ_LCD_CFG_PDW				(BIT(5) | BIT(4))

#define JZ_LCD_CFG_MODE_GENERIC_16BIT		0
#define JZ_LCD_CFG_MODE_GENERIC_18BIT		BIT(7)
#define JZ_LCD_CFG_MODE_GENERIC_24BIT		BIT(6)

#define JZ_LCD_CFG_MODE_SPECIAL_TFT_1		1
#define JZ_LCD_CFG_MODE_SPECIAL_TFT_2		2
#define JZ_LCD_CFG_MODE_SPECIAL_TFT_3		3

#define JZ_LCD_CFG_MODE_TV_OUT_P		4
#define JZ_LCD_CFG_MODE_TV_OUT_I		6

#define JZ_LCD_CFG_MODE_SINGLE_COLOR_STN	8
#define JZ_LCD_CFG_MODE_SINGLE_MONOCHROME_STN	9
#define JZ_LCD_CFG_MODE_DUAL_COLOR_STN		10
#define JZ_LCD_CFG_MODE_DUAL_MONOCHROME_STN	11

#define JZ_LCD_CFG_MODE_8BIT_SERIAL		12
#define JZ_LCD_CFG_MODE_LCM			13

#define JZ_LCD_VSYNC_VPS_OFFSET			16
#define JZ_LCD_VSYNC_VPE_OFFSET			0

#define JZ_LCD_HSYNC_HPS_OFFSET			16
#define JZ_LCD_HSYNC_HPE_OFFSET			0

#define JZ_LCD_VAT_HT_OFFSET			16
#define JZ_LCD_VAT_VT_OFFSET			0

#define JZ_LCD_DAH_HDS_OFFSET			16
#define JZ_LCD_DAH_HDE_OFFSET			0

#define JZ_LCD_DAV_VDS_OFFSET			16
#define JZ_LCD_DAV_VDE_OFFSET			0

#define JZ_LCD_CTRL_BURST_4			(0x0 << 28)
#define JZ_LCD_CTRL_BURST_8			(0x1 << 28)
#define JZ_LCD_CTRL_BURST_16			(0x2 << 28)
#define JZ_LCD_CTRL_RGB555			BIT(27)
#define JZ_LCD_CTRL_OFUP			BIT(26)
#define JZ_LCD_CTRL_FRC_GRAYSCALE_16		(0x0 << 24)
#define JZ_LCD_CTRL_FRC_GRAYSCALE_4		(0x1 << 24)
#define JZ_LCD_CTRL_FRC_GRAYSCALE_2		(0x2 << 24)
#define JZ_LCD_CTRL_PDD_MASK			(0xff << 16)
#define JZ_LCD_CTRL_EOF_IRQ			BIT(13)
#define JZ_LCD_CTRL_SOF_IRQ			BIT(12)
#define JZ_LCD_CTRL_OFU_IRQ			BIT(11)
#define JZ_LCD_CTRL_IFU0_IRQ			BIT(10)
#define JZ_LCD_CTRL_IFU1_IRQ			BIT(9)
#define JZ_LCD_CTRL_DD_IRQ			BIT(8)
#define JZ_LCD_CTRL_QDD_IRQ			BIT(7)
#define JZ_LCD_CTRL_REVERSE_ENDIAN		BIT(6)
#define JZ_LCD_CTRL_LSB_FISRT			BIT(5)
#define JZ_LCD_CTRL_DISABLE			BIT(4)
#define JZ_LCD_CTRL_ENABLE			BIT(3)
#define JZ_LCD_CTRL_BPP_1			0x0
#define JZ_LCD_CTRL_BPP_2			0x1
#define JZ_LCD_CTRL_BPP_4			0x2
#define JZ_LCD_CTRL_BPP_8			0x3
#define JZ_LCD_CTRL_BPP_15_16			0x4
#define JZ_LCD_CTRL_BPP_18_24			0x5
#define JZ_LCD_CTRL_BPP_MASK			(JZ_LCD_CTRL_RGB555 | (0x7 << 0))

#define JZ_LCD_CMD_SOF_IRQ			BIT(31)
#define JZ_LCD_CMD_EOF_IRQ			BIT(30)
#define JZ_LCD_CMD_ENABLE_PAL			BIT(28)

#define JZ_LCD_SYNC_MASK			0x3ff

#define JZ_LCD_STATE_EOF_IRQ			BIT(5)
#define JZ_LCD_STATE_SOF_IRQ			BIT(4)
#define JZ_LCD_STATE_DISABLED			BIT(0)

struct ingenic_dma_hwdesc {
	u32 next;
	u32 addr;
	u32 id;
	u32 cmd;
} __packed;

struct jz_soc_info {
	bool needs_dev_clk;
	unsigned int max_width, max_height;
};

struct ingenic_drm {
	struct drm_device drm;
	struct drm_plane primary;
	struct drm_crtc crtc;
	struct drm_encoder encoder;

	struct device *dev;
	struct regmap *map;
	struct clk *lcd_clk, *pix_clk;
	const struct jz_soc_info *soc_info;

	struct ingenic_dma_hwdesc *dma_hwdesc;
	dma_addr_t dma_hwdesc_phys;

	bool panel_is_sharp;
};

static const u32 ingenic_drm_primary_formats[] = {
	DRM_FORMAT_XRGB1555,
	DRM_FORMAT_RGB565,
	DRM_FORMAT_XRGB8888,
};

static bool ingenic_drm_writeable_reg(struct device *dev, unsigned int reg)
{
	switch (reg) {
	case JZ_REG_LCD_IID:
	case JZ_REG_LCD_SA0:
	case JZ_REG_LCD_FID0:
	case JZ_REG_LCD_CMD0:
	case JZ_REG_LCD_SA1:
	case JZ_REG_LCD_FID1:
	case JZ_REG_LCD_CMD1:
		return false;
	default:
		return true;
	}
}

static const struct regmap_config ingenic_drm_regmap_config = {
	.reg_bits = 32,
	.val_bits = 32,
	.reg_stride = 4,

	.max_register = JZ_REG_LCD_CMD1,
	.writeable_reg = ingenic_drm_writeable_reg,
};

static inline struct ingenic_drm *drm_device_get_priv(struct drm_device *drm)
{
	return container_of(drm, struct ingenic_drm, drm);
}

static inline struct ingenic_drm *drm_crtc_get_priv(struct drm_crtc *crtc)
{
	return container_of(crtc, struct ingenic_drm, crtc);
}

static inline struct ingenic_drm *
drm_encoder_get_priv(struct drm_encoder *encoder)
{
	return container_of(encoder, struct ingenic_drm, encoder);
}

static inline struct ingenic_drm *drm_plane_get_priv(struct drm_plane *plane)
{
	return container_of(plane, struct ingenic_drm, primary);
}

static void ingenic_drm_crtc_atomic_enable(struct drm_crtc *crtc,
					   struct drm_crtc_state *state)
{
	struct ingenic_drm *priv = drm_crtc_get_priv(crtc);

	regmap_write(priv->map, JZ_REG_LCD_STATE, 0);

	regmap_update_bits(priv->map, JZ_REG_LCD_CTRL,
			   JZ_LCD_CTRL_ENABLE | JZ_LCD_CTRL_DISABLE,
			   JZ_LCD_CTRL_ENABLE);

	drm_crtc_vblank_on(crtc);
}

static void ingenic_drm_crtc_atomic_disable(struct drm_crtc *crtc,
					    struct drm_crtc_state *state)
{
	struct ingenic_drm *priv = drm_crtc_get_priv(crtc);
	unsigned int var;

	drm_crtc_vblank_off(crtc);

	regmap_update_bits(priv->map, JZ_REG_LCD_CTRL,
			   JZ_LCD_CTRL_DISABLE, JZ_LCD_CTRL_DISABLE);

	regmap_read_poll_timeout(priv->map, JZ_REG_LCD_STATE, var,
				 var & JZ_LCD_STATE_DISABLED,
				 1000, 0);
}

static void ingenic_drm_crtc_update_timings(struct ingenic_drm *priv,
					    struct drm_display_mode *mode)
{
	unsigned int vpe, vds, vde, vt, hpe, hds, hde, ht;

	vpe = mode->vsync_end - mode->vsync_start;
	vds = mode->vtotal - mode->vsync_start;
	vde = vds + mode->vdisplay;
	vt = vde + mode->vsync_start - mode->vdisplay;

	hpe = mode->hsync_end - mode->hsync_start;
	hds = mode->htotal - mode->hsync_start;
	hde = hds + mode->hdisplay;
	ht = hde + mode->hsync_start - mode->hdisplay;

	regmap_write(priv->map, JZ_REG_LCD_VSYNC,
		     0 << JZ_LCD_VSYNC_VPS_OFFSET |
		     vpe << JZ_LCD_VSYNC_VPE_OFFSET);

	regmap_write(priv->map, JZ_REG_LCD_HSYNC,
		     0 << JZ_LCD_HSYNC_HPS_OFFSET |
		     hpe << JZ_LCD_HSYNC_HPE_OFFSET);

	regmap_write(priv->map, JZ_REG_LCD_VAT,
		     ht << JZ_LCD_VAT_HT_OFFSET |
		     vt << JZ_LCD_VAT_VT_OFFSET);

	regmap_write(priv->map, JZ_REG_LCD_DAH,
		     hds << JZ_LCD_DAH_HDS_OFFSET |
		     hde << JZ_LCD_DAH_HDE_OFFSET);
	regmap_write(priv->map, JZ_REG_LCD_DAV,
		     vds << JZ_LCD_DAV_VDS_OFFSET |
		     vde << JZ_LCD_DAV_VDE_OFFSET);

	if (priv->panel_is_sharp) {
		regmap_write(priv->map, JZ_REG_LCD_PS, hde << 16 | (hde + 1));
		regmap_write(priv->map, JZ_REG_LCD_CLS, hde << 16 | (hde + 1));
		regmap_write(priv->map, JZ_REG_LCD_SPL, hpe << 16 | (hpe + 1));
		regmap_write(priv->map, JZ_REG_LCD_REV, mode->htotal << 16);
	}
}

static void ingenic_drm_crtc_update_ctrl(struct ingenic_drm *priv,
					 const struct drm_format_info *finfo)
{
	unsigned int ctrl = JZ_LCD_CTRL_OFUP | JZ_LCD_CTRL_BURST_16;

	switch (finfo->format) {
	case DRM_FORMAT_XRGB1555:
		ctrl |= JZ_LCD_CTRL_RGB555;
		/* fall-through */
	case DRM_FORMAT_RGB565:
		ctrl |= JZ_LCD_CTRL_BPP_15_16;
		break;
	case DRM_FORMAT_XRGB8888:
		ctrl |= JZ_LCD_CTRL_BPP_18_24;
		break;
	}

	regmap_update_bits(priv->map, JZ_REG_LCD_CTRL,
			   JZ_LCD_CTRL_OFUP | JZ_LCD_CTRL_BURST_16 |
			   JZ_LCD_CTRL_BPP_MASK, ctrl);
}

static int ingenic_drm_crtc_atomic_check(struct drm_crtc *crtc,
					 struct drm_crtc_state *state)
{
	struct ingenic_drm *priv = drm_crtc_get_priv(crtc);
	long rate;

	if (!drm_atomic_crtc_needs_modeset(state))
		return 0;

<<<<<<< HEAD
	if (state->mode.hdisplay > priv->soc_info->max_height ||
	    state->mode.vdisplay > priv->soc_info->max_width)
=======
	if (state->mode.hdisplay > priv->soc_info->max_width ||
	    state->mode.vdisplay > priv->soc_info->max_height)
>>>>>>> 04d5ce62
		return -EINVAL;

	rate = clk_round_rate(priv->pix_clk,
			      state->adjusted_mode.clock * 1000);
	if (rate < 0)
		return rate;

	return 0;
}

static void ingenic_drm_crtc_atomic_flush(struct drm_crtc *crtc,
					  struct drm_crtc_state *oldstate)
{
	struct ingenic_drm *priv = drm_crtc_get_priv(crtc);
	struct drm_crtc_state *state = crtc->state;
	struct drm_pending_vblank_event *event = state->event;
	struct drm_framebuffer *drm_fb = crtc->primary->state->fb;
	const struct drm_format_info *finfo;

	if (drm_atomic_crtc_needs_modeset(state)) {
		finfo = drm_format_info(drm_fb->format->format);

		ingenic_drm_crtc_update_timings(priv, &state->mode);
		ingenic_drm_crtc_update_ctrl(priv, finfo);

		clk_set_rate(priv->pix_clk, state->adjusted_mode.clock * 1000);

		regmap_write(priv->map, JZ_REG_LCD_DA0, priv->dma_hwdesc->next);
	}

	if (event) {
		state->event = NULL;

		spin_lock_irq(&crtc->dev->event_lock);
		if (drm_crtc_vblank_get(crtc) == 0)
			drm_crtc_arm_vblank_event(crtc, event);
		else
			drm_crtc_send_vblank_event(crtc, event);
		spin_unlock_irq(&crtc->dev->event_lock);
	}
}

static void ingenic_drm_plane_atomic_update(struct drm_plane *plane,
					    struct drm_plane_state *oldstate)
{
	struct ingenic_drm *priv = drm_plane_get_priv(plane);
	struct drm_plane_state *state = plane->state;
	unsigned int width, height, cpp;
	dma_addr_t addr;

	if (state && state->fb) {
		addr = drm_fb_cma_get_gem_addr(state->fb, state, 0);
		width = state->src_w >> 16;
		height = state->src_h >> 16;
		cpp = state->fb->format->cpp[plane->index];

		priv->dma_hwdesc->addr = addr;
		priv->dma_hwdesc->cmd = width * height * cpp / 4;
		priv->dma_hwdesc->cmd |= JZ_LCD_CMD_EOF_IRQ;
	}
}

static void ingenic_drm_encoder_atomic_mode_set(struct drm_encoder *encoder,
						struct drm_crtc_state *crtc_state,
						struct drm_connector_state *conn_state)
{
	struct ingenic_drm *priv = drm_encoder_get_priv(encoder);
	struct drm_display_mode *mode = &crtc_state->adjusted_mode;
	struct drm_connector *conn = conn_state->connector;
	struct drm_display_info *info = &conn->display_info;
	unsigned int cfg;

	priv->panel_is_sharp = info->bus_flags & DRM_BUS_FLAG_SHARP_SIGNALS;

	if (priv->panel_is_sharp) {
		cfg = JZ_LCD_CFG_MODE_SPECIAL_TFT_1 | JZ_LCD_CFG_REV_POLARITY;
	} else {
		cfg = JZ_LCD_CFG_PS_DISABLE | JZ_LCD_CFG_CLS_DISABLE
		    | JZ_LCD_CFG_SPL_DISABLE | JZ_LCD_CFG_REV_DISABLE;
	}

	if (mode->flags & DRM_MODE_FLAG_NHSYNC)
		cfg |= JZ_LCD_CFG_HSYNC_ACTIVE_LOW;
	if (mode->flags & DRM_MODE_FLAG_NVSYNC)
		cfg |= JZ_LCD_CFG_VSYNC_ACTIVE_LOW;
	if (info->bus_flags & DRM_BUS_FLAG_DE_LOW)
		cfg |= JZ_LCD_CFG_DE_ACTIVE_LOW;
	if (info->bus_flags & DRM_BUS_FLAG_PIXDATA_NEGEDGE)
		cfg |= JZ_LCD_CFG_PCLK_FALLING_EDGE;

	if (!priv->panel_is_sharp) {
		if (conn->connector_type == DRM_MODE_CONNECTOR_TV) {
			if (mode->flags & DRM_MODE_FLAG_INTERLACE)
				cfg |= JZ_LCD_CFG_MODE_TV_OUT_I;
			else
				cfg |= JZ_LCD_CFG_MODE_TV_OUT_P;
		} else {
			switch (*info->bus_formats) {
			case MEDIA_BUS_FMT_RGB565_1X16:
				cfg |= JZ_LCD_CFG_MODE_GENERIC_16BIT;
				break;
			case MEDIA_BUS_FMT_RGB666_1X18:
				cfg |= JZ_LCD_CFG_MODE_GENERIC_18BIT;
				break;
			case MEDIA_BUS_FMT_RGB888_1X24:
				cfg |= JZ_LCD_CFG_MODE_GENERIC_24BIT;
				break;
			case MEDIA_BUS_FMT_RGB888_3X8:
				cfg |= JZ_LCD_CFG_MODE_8BIT_SERIAL;
				break;
			default:
				break;
			}
		}
	}

	regmap_write(priv->map, JZ_REG_LCD_CFG, cfg);
}

static int ingenic_drm_encoder_atomic_check(struct drm_encoder *encoder,
					    struct drm_crtc_state *crtc_state,
					    struct drm_connector_state *conn_state)
{
	struct drm_display_info *info = &conn_state->connector->display_info;

	if (info->num_bus_formats != 1)
		return -EINVAL;

	if (conn_state->connector->connector_type == DRM_MODE_CONNECTOR_TV)
		return 0;

	switch (*info->bus_formats) {
	case MEDIA_BUS_FMT_RGB565_1X16:
	case MEDIA_BUS_FMT_RGB666_1X18:
	case MEDIA_BUS_FMT_RGB888_1X24:
	case MEDIA_BUS_FMT_RGB888_3X8:
		return 0;
	default:
		return -EINVAL;
	}
}

static irqreturn_t ingenic_drm_irq_handler(int irq, void *arg)
{
	struct ingenic_drm *priv = drm_device_get_priv(arg);
	unsigned int state;

	regmap_read(priv->map, JZ_REG_LCD_STATE, &state);

	regmap_update_bits(priv->map, JZ_REG_LCD_STATE,
			   JZ_LCD_STATE_EOF_IRQ, 0);

	if (state & JZ_LCD_STATE_EOF_IRQ)
		drm_crtc_handle_vblank(&priv->crtc);

	return IRQ_HANDLED;
}

static void ingenic_drm_release(struct drm_device *drm)
{
	struct ingenic_drm *priv = drm_device_get_priv(drm);

	drm_mode_config_cleanup(drm);
	drm_dev_fini(drm);
	kfree(priv);
}

static int ingenic_drm_enable_vblank(struct drm_crtc *crtc)
{
	struct ingenic_drm *priv = drm_crtc_get_priv(crtc);

	regmap_update_bits(priv->map, JZ_REG_LCD_CTRL,
			   JZ_LCD_CTRL_EOF_IRQ, JZ_LCD_CTRL_EOF_IRQ);

	return 0;
}

static void ingenic_drm_disable_vblank(struct drm_crtc *crtc)
{
	struct ingenic_drm *priv = drm_crtc_get_priv(crtc);

	regmap_update_bits(priv->map, JZ_REG_LCD_CTRL, JZ_LCD_CTRL_EOF_IRQ, 0);
}

DEFINE_DRM_GEM_CMA_FOPS(ingenic_drm_fops);

static struct drm_driver ingenic_drm_driver_data = {
	.driver_features	= DRIVER_MODESET | DRIVER_GEM | DRIVER_ATOMIC,
	.name			= "ingenic-drm",
	.desc			= "DRM module for Ingenic SoCs",
	.date			= "20190422",
	.major			= 1,
	.minor			= 0,
	.patchlevel		= 0,

	.fops			= &ingenic_drm_fops,

	.dumb_create		= drm_gem_cma_dumb_create,
	.gem_free_object_unlocked = drm_gem_cma_free_object,
	.gem_vm_ops		= &drm_gem_cma_vm_ops,

	.prime_handle_to_fd	= drm_gem_prime_handle_to_fd,
	.prime_fd_to_handle	= drm_gem_prime_fd_to_handle,
	.gem_prime_get_sg_table	= drm_gem_cma_prime_get_sg_table,
	.gem_prime_import_sg_table = drm_gem_cma_prime_import_sg_table,
	.gem_prime_vmap		= drm_gem_cma_prime_vmap,
	.gem_prime_vunmap	= drm_gem_cma_prime_vunmap,
	.gem_prime_mmap		= drm_gem_cma_prime_mmap,

	.irq_handler		= ingenic_drm_irq_handler,
	.release		= ingenic_drm_release,
};

static const struct drm_plane_funcs ingenic_drm_primary_plane_funcs = {
	.update_plane		= drm_atomic_helper_update_plane,
	.disable_plane		= drm_atomic_helper_disable_plane,
	.reset			= drm_atomic_helper_plane_reset,
	.destroy		= drm_plane_cleanup,

	.atomic_duplicate_state	= drm_atomic_helper_plane_duplicate_state,
	.atomic_destroy_state	= drm_atomic_helper_plane_destroy_state,
};

static const struct drm_crtc_funcs ingenic_drm_crtc_funcs = {
	.set_config		= drm_atomic_helper_set_config,
	.page_flip		= drm_atomic_helper_page_flip,
	.reset			= drm_atomic_helper_crtc_reset,
	.destroy		= drm_crtc_cleanup,

	.atomic_duplicate_state	= drm_atomic_helper_crtc_duplicate_state,
	.atomic_destroy_state	= drm_atomic_helper_crtc_destroy_state,

	.enable_vblank		= ingenic_drm_enable_vblank,
	.disable_vblank		= ingenic_drm_disable_vblank,

	.gamma_set		= drm_atomic_helper_legacy_gamma_set,
};

static const struct drm_plane_helper_funcs ingenic_drm_plane_helper_funcs = {
	.atomic_update		= ingenic_drm_plane_atomic_update,
	.prepare_fb		= drm_gem_fb_prepare_fb,
};

static const struct drm_crtc_helper_funcs ingenic_drm_crtc_helper_funcs = {
	.atomic_enable		= ingenic_drm_crtc_atomic_enable,
	.atomic_disable		= ingenic_drm_crtc_atomic_disable,
	.atomic_flush		= ingenic_drm_crtc_atomic_flush,
	.atomic_check		= ingenic_drm_crtc_atomic_check,
};

static const struct drm_encoder_helper_funcs ingenic_drm_encoder_helper_funcs = {
	.atomic_mode_set	= ingenic_drm_encoder_atomic_mode_set,
	.atomic_check		= ingenic_drm_encoder_atomic_check,
};

static const struct drm_mode_config_funcs ingenic_drm_mode_config_funcs = {
	.fb_create		= drm_gem_fb_create,
	.output_poll_changed	= drm_fb_helper_output_poll_changed,
	.atomic_check		= drm_atomic_helper_check,
	.atomic_commit		= drm_atomic_helper_commit,
};

static const struct drm_encoder_funcs ingenic_drm_encoder_funcs = {
	.destroy		= drm_encoder_cleanup,
};

static void ingenic_drm_free_dma_hwdesc(void *d)
{
	struct ingenic_drm *priv = d;

	dma_free_coherent(priv->dev, sizeof(*priv->dma_hwdesc),
			  priv->dma_hwdesc, priv->dma_hwdesc_phys);
}

static int ingenic_drm_probe(struct platform_device *pdev)
{
	const struct jz_soc_info *soc_info;
	struct device *dev = &pdev->dev;
	struct ingenic_drm *priv;
	struct clk *parent_clk;
	struct drm_bridge *bridge;
	struct drm_panel *panel;
	struct drm_device *drm;
	void __iomem *base;
	long parent_rate;
	int ret, irq;

	soc_info = of_device_get_match_data(dev);
	if (!soc_info) {
		dev_err(dev, "Missing platform data\n");
		return -EINVAL;
	}

	priv = kzalloc(sizeof(*priv), GFP_KERNEL);
	if (!priv)
		return -ENOMEM;

	priv->soc_info = soc_info;
	priv->dev = dev;
	drm = &priv->drm;
	drm->dev_private = priv;

	platform_set_drvdata(pdev, priv);

	ret = devm_drm_dev_init(dev, drm, &ingenic_drm_driver_data);
	if (ret) {
		kfree(priv);
		return ret;
	}

	drm_mode_config_init(drm);
	drm->mode_config.min_width = 0;
	drm->mode_config.min_height = 0;
	drm->mode_config.max_width = soc_info->max_width;
	drm->mode_config.max_height = 4095;
	drm->mode_config.funcs = &ingenic_drm_mode_config_funcs;

	base = devm_platform_ioremap_resource(pdev, 0);
	if (IS_ERR(base)) {
		dev_err(dev, "Failed to get memory resource");
		return PTR_ERR(base);
	}

	priv->map = devm_regmap_init_mmio(dev, base,
					  &ingenic_drm_regmap_config);
	if (IS_ERR(priv->map)) {
		dev_err(dev, "Failed to create regmap");
		return PTR_ERR(priv->map);
	}

	irq = platform_get_irq(pdev, 0);
	if (irq < 0) {
		dev_err(dev, "Failed to get platform irq");
		return irq;
	}

	if (soc_info->needs_dev_clk) {
		priv->lcd_clk = devm_clk_get(dev, "lcd");
		if (IS_ERR(priv->lcd_clk)) {
			dev_err(dev, "Failed to get lcd clock");
			return PTR_ERR(priv->lcd_clk);
		}
	}

	priv->pix_clk = devm_clk_get(dev, "lcd_pclk");
	if (IS_ERR(priv->pix_clk)) {
		dev_err(dev, "Failed to get pixel clock");
		return PTR_ERR(priv->pix_clk);
	}

	ret = drm_of_find_panel_or_bridge(dev->of_node, 0, 0, &panel, &bridge);
	if (ret) {
		if (ret != -EPROBE_DEFER)
			dev_err(dev, "Failed to get panel handle");
		return ret;
	}

	if (panel)
		bridge = devm_drm_panel_bridge_add_typed(dev, panel,
							 DRM_MODE_CONNECTOR_DPI);

	priv->dma_hwdesc = dma_alloc_coherent(dev, sizeof(*priv->dma_hwdesc),
					      &priv->dma_hwdesc_phys,
					      GFP_KERNEL);
	if (!priv->dma_hwdesc)
		return -ENOMEM;

	ret = devm_add_action_or_reset(dev, ingenic_drm_free_dma_hwdesc, priv);
	if (ret)
		return ret;

	priv->dma_hwdesc->next = priv->dma_hwdesc_phys;
	priv->dma_hwdesc->id = 0xdeafbead;

	drm_plane_helper_add(&priv->primary, &ingenic_drm_plane_helper_funcs);

	ret = drm_universal_plane_init(drm, &priv->primary,
				       0, &ingenic_drm_primary_plane_funcs,
				       ingenic_drm_primary_formats,
				       ARRAY_SIZE(ingenic_drm_primary_formats),
				       NULL, DRM_PLANE_TYPE_PRIMARY, NULL);
	if (ret) {
		dev_err(dev, "Failed to register primary plane: %i", ret);
		return ret;
	}

	drm_crtc_helper_add(&priv->crtc, &ingenic_drm_crtc_helper_funcs);

	ret = drm_crtc_init_with_planes(drm, &priv->crtc, &priv->primary,
					NULL, &ingenic_drm_crtc_funcs, NULL);
	if (ret) {
		dev_err(dev, "Failed to init CRTC: %i", ret);
		return ret;
	}

	priv->encoder.possible_crtcs = 1;

	drm_encoder_helper_add(&priv->encoder,
			       &ingenic_drm_encoder_helper_funcs);

	ret = drm_encoder_init(drm, &priv->encoder, &ingenic_drm_encoder_funcs,
			       DRM_MODE_ENCODER_DPI, NULL);
	if (ret) {
		dev_err(dev, "Failed to init encoder: %i", ret);
		return ret;
	}

	ret = drm_bridge_attach(&priv->encoder, bridge, NULL, 0);
	if (ret) {
		dev_err(dev, "Unable to attach bridge");
		return ret;
	}

	ret = drm_irq_install(drm, irq);
	if (ret) {
		dev_err(dev, "Unable to install IRQ handler");
		return ret;
	}

	ret = drm_vblank_init(drm, 1);
	if (ret) {
		dev_err(dev, "Failed calling drm_vblank_init()");
		return ret;
	}

	drm_mode_config_reset(drm);

	ret = clk_prepare_enable(priv->pix_clk);
	if (ret) {
		dev_err(dev, "Unable to start pixel clock");
		return ret;
	}

	if (priv->lcd_clk) {
		parent_clk = clk_get_parent(priv->lcd_clk);
		parent_rate = clk_get_rate(parent_clk);

		/* LCD Device clock must be 3x the pixel clock for STN panels,
		 * or 1.5x the pixel clock for TFT panels. To avoid having to
		 * check for the LCD device clock everytime we do a mode change,
		 * we set the LCD device clock to the highest rate possible.
		 */
		ret = clk_set_rate(priv->lcd_clk, parent_rate);
		if (ret) {
			dev_err(dev, "Unable to set LCD clock rate");
			goto err_pixclk_disable;
		}

		ret = clk_prepare_enable(priv->lcd_clk);
		if (ret) {
			dev_err(dev, "Unable to start lcd clock");
			goto err_pixclk_disable;
		}
	}

	ret = drm_dev_register(drm, 0);
	if (ret) {
		dev_err(dev, "Failed to register DRM driver");
		goto err_devclk_disable;
	}

	ret = drm_fbdev_generic_setup(drm, 32);
	if (ret)
		dev_warn(dev, "Unable to start fbdev emulation: %i", ret);

	return 0;

err_devclk_disable:
	if (priv->lcd_clk)
		clk_disable_unprepare(priv->lcd_clk);
err_pixclk_disable:
	clk_disable_unprepare(priv->pix_clk);
	return ret;
}

static int ingenic_drm_remove(struct platform_device *pdev)
{
	struct ingenic_drm *priv = platform_get_drvdata(pdev);

	if (priv->lcd_clk)
		clk_disable_unprepare(priv->lcd_clk);
	clk_disable_unprepare(priv->pix_clk);

	drm_dev_unregister(&priv->drm);
	drm_atomic_helper_shutdown(&priv->drm);

	return 0;
}

static const struct jz_soc_info jz4740_soc_info = {
	.needs_dev_clk = true,
	.max_width = 800,
	.max_height = 600,
};

static const struct jz_soc_info jz4725b_soc_info = {
	.needs_dev_clk = false,
	.max_width = 800,
	.max_height = 600,
};

static const struct jz_soc_info jz4770_soc_info = {
	.needs_dev_clk = false,
	.max_width = 1280,
	.max_height = 720,
};

static const struct of_device_id ingenic_drm_of_match[] = {
	{ .compatible = "ingenic,jz4740-lcd", .data = &jz4740_soc_info },
	{ .compatible = "ingenic,jz4725b-lcd", .data = &jz4725b_soc_info },
	{ .compatible = "ingenic,jz4770-lcd", .data = &jz4770_soc_info },
	{ /* sentinel */ },
};
MODULE_DEVICE_TABLE(of, ingenic_drm_of_match);

static struct platform_driver ingenic_drm_driver = {
	.driver = {
		.name = "ingenic-drm",
		.of_match_table = of_match_ptr(ingenic_drm_of_match),
	},
	.probe = ingenic_drm_probe,
	.remove = ingenic_drm_remove,
};
module_platform_driver(ingenic_drm_driver);

MODULE_AUTHOR("Paul Cercueil <paul@crapouillou.net>");
MODULE_DESCRIPTION("DRM driver for the Ingenic SoCs\n");
MODULE_LICENSE("GPL v2");<|MERGE_RESOLUTION|>--- conflicted
+++ resolved
@@ -328,13 +328,8 @@
 	if (!drm_atomic_crtc_needs_modeset(state))
 		return 0;
 
-<<<<<<< HEAD
-	if (state->mode.hdisplay > priv->soc_info->max_height ||
-	    state->mode.vdisplay > priv->soc_info->max_width)
-=======
 	if (state->mode.hdisplay > priv->soc_info->max_width ||
 	    state->mode.vdisplay > priv->soc_info->max_height)
->>>>>>> 04d5ce62
 		return -EINVAL;
 
 	rate = clk_round_rate(priv->pix_clk,
