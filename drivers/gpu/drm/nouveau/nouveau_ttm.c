/*
 * Copyright (c) 2007-2008 Tungsten Graphics, Inc., Cedar Park, TX., USA,
 * All Rights Reserved.
 * Copyright (c) 2009 VMware, Inc., Palo Alto, CA., USA,
 * All Rights Reserved.
 *
 * Permission is hereby granted, free of charge, to any person obtaining a
 * copy of this software and associated documentation files (the "Software"),
 * to deal in the Software without restriction, including without limitation
 * the rights to use, copy, modify, merge, publish, distribute, sub license,
 * and/or sell copies of the Software, and to permit persons to whom the
 * Software is furnished to do so, subject to the following conditions:
 *
 * The above copyright notice and this permission notice (including the
 * next paragraph) shall be included in all copies or substantial portions
 * of the Software.
 *
 * THE SOFTWARE IS PROVIDED "AS IS", WITHOUT WARRANTY OF ANY KIND, EXPRESS OR
 * IMPLIED, INCLUDING BUT NOT LIMITED TO THE WARRANTIES OF MERCHANTABILITY,
 * FITNESS FOR A PARTICULAR PURPOSE AND NON-INFRINGEMENT. IN NO EVENT SHALL
 * THE COPYRIGHT HOLDERS, AUTHORS AND/OR ITS SUPPLIERS BE LIABLE FOR ANY CLAIM,
 * DAMAGES OR OTHER LIABILITY, WHETHER IN AN ACTION OF CONTRACT, TORT OR
 * OTHERWISE, ARISING FROM, OUT OF OR IN CONNECTION WITH THE SOFTWARE OR THE
 * USE OR OTHER DEALINGS IN THE SOFTWARE.
 */

<<<<<<< HEAD
#include <drm/drmP.h>
=======
#include <subdev/fb.h>
#include <subdev/vm.h>
#include <subdev/instmem.h>
>>>>>>> 268d2837

#include "nouveau_drm.h"
#include "nouveau_ttm.h"
#include "nouveau_gem.h"

static int
nouveau_vram_manager_init(struct ttm_mem_type_manager *man, unsigned long psize)
{
	/* nothing to do */
	return 0;
}

static int
nouveau_vram_manager_fini(struct ttm_mem_type_manager *man)
{
	/* nothing to do */
	return 0;
}

static inline void
nouveau_mem_node_cleanup(struct nouveau_mem *node)
{
	if (node->vma[0].node) {
		nouveau_vm_unmap(&node->vma[0]);
		nouveau_vm_put(&node->vma[0]);
	}

	if (node->vma[1].node) {
		nouveau_vm_unmap(&node->vma[1]);
		nouveau_vm_put(&node->vma[1]);
	}
}

static void
nouveau_vram_manager_del(struct ttm_mem_type_manager *man,
			 struct ttm_mem_reg *mem)
{
	struct nouveau_drm *drm = nouveau_bdev(man->bdev);
	struct nouveau_fb *pfb = nouveau_fb(drm->device);
	nouveau_mem_node_cleanup(mem->mm_node);
	pfb->ram.put(pfb, (struct nouveau_mem **)&mem->mm_node);
}

static int
nouveau_vram_manager_new(struct ttm_mem_type_manager *man,
			 struct ttm_buffer_object *bo,
			 struct ttm_placement *placement,
			 struct ttm_mem_reg *mem)
{
	struct nouveau_drm *drm = nouveau_bdev(man->bdev);
	struct nouveau_fb *pfb = nouveau_fb(drm->device);
	struct nouveau_bo *nvbo = nouveau_bo(bo);
	struct nouveau_mem *node;
	u32 size_nc = 0;
	int ret;

	if (nvbo->tile_flags & NOUVEAU_GEM_TILE_NONCONTIG)
		size_nc = 1 << nvbo->page_shift;

	ret = pfb->ram.get(pfb, mem->num_pages << PAGE_SHIFT,
			   mem->page_alignment << PAGE_SHIFT, size_nc,
			   (nvbo->tile_flags >> 8) & 0x3ff, &node);
	if (ret) {
		mem->mm_node = NULL;
		return (ret == -ENOSPC) ? 0 : ret;
	}

	node->page_shift = nvbo->page_shift;

	mem->mm_node = node;
	mem->start   = node->offset >> PAGE_SHIFT;
	return 0;
}

static void
nouveau_vram_manager_debug(struct ttm_mem_type_manager *man, const char *prefix)
{
	struct nouveau_mm *mm = man->priv;
	struct nouveau_mm_node *r;
	u32 total = 0, free = 0;

	mutex_lock(&mm->mutex);
	list_for_each_entry(r, &mm->nodes, nl_entry) {
		printk(KERN_DEBUG "%s %d: 0x%010llx 0x%010llx\n",
		       prefix, r->type, ((u64)r->offset << 12),
		       (((u64)r->offset + r->length) << 12));

		total += r->length;
		if (!r->type)
			free += r->length;
	}
	mutex_unlock(&mm->mutex);

	printk(KERN_DEBUG "%s  total: 0x%010llx free: 0x%010llx\n",
	       prefix, (u64)total << 12, (u64)free << 12);
	printk(KERN_DEBUG "%s  block: 0x%08x\n",
	       prefix, mm->block_size << 12);
}

const struct ttm_mem_type_manager_func nouveau_vram_manager = {
	nouveau_vram_manager_init,
	nouveau_vram_manager_fini,
	nouveau_vram_manager_new,
	nouveau_vram_manager_del,
	nouveau_vram_manager_debug
};

static int
nouveau_gart_manager_init(struct ttm_mem_type_manager *man, unsigned long psize)
{
	return 0;
}

static int
nouveau_gart_manager_fini(struct ttm_mem_type_manager *man)
{
	return 0;
}

static void
nouveau_gart_manager_del(struct ttm_mem_type_manager *man,
			 struct ttm_mem_reg *mem)
{
	nouveau_mem_node_cleanup(mem->mm_node);
	kfree(mem->mm_node);
	mem->mm_node = NULL;
}

static int
nouveau_gart_manager_new(struct ttm_mem_type_manager *man,
			 struct ttm_buffer_object *bo,
			 struct ttm_placement *placement,
			 struct ttm_mem_reg *mem)
{
	struct nouveau_mem *node;

	if (unlikely((mem->num_pages << PAGE_SHIFT) >= 512 * 1024 * 1024))
		return -ENOMEM;

	node = kzalloc(sizeof(*node), GFP_KERNEL);
	if (!node)
		return -ENOMEM;
	node->page_shift = 12;

	mem->mm_node = node;
	mem->start   = 0;
	return 0;
}

static void
nouveau_gart_manager_debug(struct ttm_mem_type_manager *man, const char *prefix)
{
}

const struct ttm_mem_type_manager_func nouveau_gart_manager = {
	nouveau_gart_manager_init,
	nouveau_gart_manager_fini,
	nouveau_gart_manager_new,
	nouveau_gart_manager_del,
	nouveau_gart_manager_debug
};

#include <core/subdev/vm/nv04.h>
static int
nv04_gart_manager_init(struct ttm_mem_type_manager *man, unsigned long psize)
{
	struct nouveau_drm *drm = nouveau_bdev(man->bdev);
	struct nouveau_vmmgr *vmm = nouveau_vmmgr(drm->device);
	struct nv04_vmmgr_priv *priv = (void *)vmm;
	struct nouveau_vm *vm = NULL;
	nouveau_vm_ref(priv->vm, &vm, NULL);
	man->priv = vm;
	return 0;
}

static int
nv04_gart_manager_fini(struct ttm_mem_type_manager *man)
{
	struct nouveau_vm *vm = man->priv;
	nouveau_vm_ref(NULL, &vm, NULL);
	man->priv = NULL;
	return 0;
}

static void
nv04_gart_manager_del(struct ttm_mem_type_manager *man, struct ttm_mem_reg *mem)
{
	struct nouveau_mem *node = mem->mm_node;
	if (node->vma[0].node)
		nouveau_vm_put(&node->vma[0]);
	kfree(mem->mm_node);
	mem->mm_node = NULL;
}

static int
nv04_gart_manager_new(struct ttm_mem_type_manager *man,
		      struct ttm_buffer_object *bo,
		      struct ttm_placement *placement,
		      struct ttm_mem_reg *mem)
{
	struct nouveau_mem *node;
	int ret;

	node = kzalloc(sizeof(*node), GFP_KERNEL);
	if (!node)
		return -ENOMEM;

	node->page_shift = 12;

	ret = nouveau_vm_get(man->priv, mem->num_pages << 12, node->page_shift,
			     NV_MEM_ACCESS_RW, &node->vma[0]);
	if (ret) {
		kfree(node);
		return ret;
	}

	mem->mm_node = node;
	mem->start   = node->vma[0].offset >> PAGE_SHIFT;
	return 0;
}

static void
nv04_gart_manager_debug(struct ttm_mem_type_manager *man, const char *prefix)
{
}

const struct ttm_mem_type_manager_func nv04_gart_manager = {
	nv04_gart_manager_init,
	nv04_gart_manager_fini,
	nv04_gart_manager_new,
	nv04_gart_manager_del,
	nv04_gart_manager_debug
};

int
nouveau_ttm_mmap(struct file *filp, struct vm_area_struct *vma)
{
	struct drm_file *file_priv = filp->private_data;
	struct nouveau_drm *drm = nouveau_drm(file_priv->minor->dev);

	if (unlikely(vma->vm_pgoff < DRM_FILE_PAGE_OFFSET))
		return drm_mmap(filp, vma);

	return ttm_bo_mmap(filp, vma, &drm->ttm.bdev);
}

static int
nouveau_ttm_mem_global_init(struct drm_global_reference *ref)
{
	return ttm_mem_global_init(ref->object);
}

static void
nouveau_ttm_mem_global_release(struct drm_global_reference *ref)
{
	ttm_mem_global_release(ref->object);
}

int
nouveau_ttm_global_init(struct nouveau_drm *drm)
{
	struct drm_global_reference *global_ref;
	int ret;

	global_ref = &drm->ttm.mem_global_ref;
	global_ref->global_type = DRM_GLOBAL_TTM_MEM;
	global_ref->size = sizeof(struct ttm_mem_global);
	global_ref->init = &nouveau_ttm_mem_global_init;
	global_ref->release = &nouveau_ttm_mem_global_release;

	ret = drm_global_item_ref(global_ref);
	if (unlikely(ret != 0)) {
		DRM_ERROR("Failed setting up TTM memory accounting\n");
		drm->ttm.mem_global_ref.release = NULL;
		return ret;
	}

	drm->ttm.bo_global_ref.mem_glob = global_ref->object;
	global_ref = &drm->ttm.bo_global_ref.ref;
	global_ref->global_type = DRM_GLOBAL_TTM_BO;
	global_ref->size = sizeof(struct ttm_bo_global);
	global_ref->init = &ttm_bo_global_init;
	global_ref->release = &ttm_bo_global_release;

	ret = drm_global_item_ref(global_ref);
	if (unlikely(ret != 0)) {
		DRM_ERROR("Failed setting up TTM BO subsystem\n");
		drm_global_item_unref(&drm->ttm.mem_global_ref);
		drm->ttm.mem_global_ref.release = NULL;
		return ret;
	}

	return 0;
}

void
nouveau_ttm_global_release(struct nouveau_drm *drm)
{
	if (drm->ttm.mem_global_ref.release == NULL)
		return;

	drm_global_item_unref(&drm->ttm.bo_global_ref.ref);
	drm_global_item_unref(&drm->ttm.mem_global_ref);
	drm->ttm.mem_global_ref.release = NULL;
}

int
nouveau_ttm_init(struct nouveau_drm *drm)
{
	struct drm_device *dev = drm->dev;
	u32 bits;
	int ret;

	bits = nouveau_vmmgr(drm->device)->dma_bits;
	if ( drm->agp.stat == ENABLED ||
	    !pci_dma_supported(dev->pdev, DMA_BIT_MASK(bits)))
		bits = 32;

	ret = pci_set_dma_mask(dev->pdev, DMA_BIT_MASK(bits));
	if (ret)
		return ret;

	ret = pci_set_consistent_dma_mask(dev->pdev, DMA_BIT_MASK(bits));
	if (ret)
		pci_set_consistent_dma_mask(dev->pdev, DMA_BIT_MASK(32));

	ret = nouveau_ttm_global_init(drm);
	if (ret)
		return ret;

	ret = ttm_bo_device_init(&drm->ttm.bdev,
				  drm->ttm.bo_global_ref.ref.object,
				  &nouveau_bo_driver, DRM_FILE_PAGE_OFFSET,
				  bits <= 32 ? true : false);
	if (ret) {
		NV_ERROR(drm, "error initialising bo driver, %d\n", ret);
		return ret;
	}

	/* VRAM init */
	drm->gem.vram_available  = nouveau_fb(drm->device)->ram.size;
	drm->gem.vram_available -= nouveau_instmem(drm->device)->reserved;

	ret = ttm_bo_init_mm(&drm->ttm.bdev, TTM_PL_VRAM,
			      drm->gem.vram_available >> PAGE_SHIFT);
	if (ret) {
		NV_ERROR(drm, "VRAM mm init failed, %d\n", ret);
		return ret;
	}

	drm->ttm.mtrr = drm_mtrr_add(pci_resource_start(dev->pdev, 1),
				     pci_resource_len(dev->pdev, 1),
				     DRM_MTRR_WC);

	/* GART init */
	if (drm->agp.stat != ENABLED) {
		drm->gem.gart_available = nouveau_vmmgr(drm->device)->limit;
		if (drm->gem.gart_available > 512 * 1024 * 1024)
			drm->gem.gart_available = 512 * 1024 * 1024;
	} else {
		drm->gem.gart_available = drm->agp.size;
	}

	ret = ttm_bo_init_mm(&drm->ttm.bdev, TTM_PL_TT,
			      drm->gem.gart_available >> PAGE_SHIFT);
	if (ret) {
		NV_ERROR(drm, "GART mm init failed, %d\n", ret);
		return ret;
	}

	NV_INFO(drm, "VRAM: %d MiB\n", (u32)(drm->gem.vram_available >> 20));
	NV_INFO(drm, "GART: %d MiB\n", (u32)(drm->gem.gart_available >> 20));
	return 0;
}

void
nouveau_ttm_fini(struct nouveau_drm *drm)
{
	mutex_lock(&drm->dev->struct_mutex);
	ttm_bo_clean_mm(&drm->ttm.bdev, TTM_PL_VRAM);
	ttm_bo_clean_mm(&drm->ttm.bdev, TTM_PL_TT);
	mutex_unlock(&drm->dev->struct_mutex);

	ttm_bo_device_release(&drm->ttm.bdev);

	nouveau_ttm_global_release(drm);

	if (drm->ttm.mtrr >= 0) {
		drm_mtrr_del(drm->ttm.mtrr,
			     pci_resource_start(drm->dev->pdev, 1),
			     pci_resource_len(drm->dev->pdev, 1), DRM_MTRR_WC);
		drm->ttm.mtrr = -1;
	}
}<|MERGE_RESOLUTION|>--- conflicted
+++ resolved
@@ -24,13 +24,9 @@
  * USE OR OTHER DEALINGS IN THE SOFTWARE.
  */
 
-<<<<<<< HEAD
-#include <drm/drmP.h>
-=======
 #include <subdev/fb.h>
 #include <subdev/vm.h>
 #include <subdev/instmem.h>
->>>>>>> 268d2837
 
 #include "nouveau_drm.h"
 #include "nouveau_ttm.h"
