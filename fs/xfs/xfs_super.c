--- conflicted
+++ resolved
@@ -1370,8 +1370,6 @@
 
 	/* rw -> ro */
 	if (!(mp->m_flags & XFS_MOUNT_RDONLY) && (*flags & SB_RDONLY)) {
-<<<<<<< HEAD
-=======
 		/* Get rid of any leftover CoW reservations... */
 		cancel_delayed_work_sync(&mp->m_cowblocks_work);
 		error = xfs_icache_free_cowblocks(mp, NULL);
@@ -1380,7 +1378,6 @@
 			return error;
 		}
 
->>>>>>> d8a5b805
 		/* Free the per-AG metadata reservation pool. */
 		error = xfs_fs_unreserve_ag_blocks(mp);
 		if (error) {
