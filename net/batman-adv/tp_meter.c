--- conflicted
+++ resolved
@@ -483,13 +483,8 @@
 }
 
 /**
-<<<<<<< HEAD
- * batadv_tp_sender_timeout - timer that fires in case of packet loss
+ * batadv_tp_sender_timeout() - timer that fires in case of packet loss
  * @t: address to timer_list inside tp_vars
-=======
- * batadv_tp_sender_timeout() - timer that fires in case of packet loss
- * @arg: address of the related tp_vars
->>>>>>> ff15c27c
  *
  * If fired it means that there was packet loss.
  * Switch to Slow Start, set the ss_threshold to half of the current cwnd and
