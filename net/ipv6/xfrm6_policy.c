--- conflicted
+++ resolved
@@ -142,11 +142,7 @@
 
 	memset(fl6, 0, sizeof(struct flowi6));
 	fl6->flowi6_mark = skb->mark;
-<<<<<<< HEAD
-	fl6->flowi6_oif = skb_dst(skb)->dev->ifindex;
-=======
 	fl6->flowi6_oif = reverse ? skb->skb_iif : oif;
->>>>>>> d8ec26d7
 
 	fl6->daddr = reverse ? hdr->saddr : hdr->daddr;
 	fl6->saddr = reverse ? hdr->daddr : hdr->saddr;
